[build-system]
requires = ["setuptools", "wheel"]
build-backend = "setuptools.build_meta"

[project]
name = "tplr"
version = "0.1.0"
description = "Add your description here"
readme = "README.md"
requires-python = ">=3.11"
dependencies = [
    "bittensor==8.5.1",
    "bt-decode==0.4.0",
    "torch",
    "boto3",
    "einops",
    "aiofiles",
    "aioboto3",
    "aiobotocore",
    "transformers",
    "pip",
    "wandb",
    "python-dotenv",
    "zstandard",
<<<<<<< HEAD
    "Flask==2.2.2",
    "Flask-SQLAlchemy==2.5.1",
    "Flask-Migrate==3.1.0",
    "asyncio==3.4.3",
    "werkzeug==2.2.3",
=======
>>>>>>> 41472ccc
    "s3fs",
    "pyarrow",
    "scipy"

]

[project.optional-dependencies]
dev = [
    "pytest>=7.0.0",
    "pytest-asyncio>=0.23.0",
    "pytest-cov>=4.1.0",
    "pytest-asyncio",
    "ipykernel",
    "ipython",
    "pandas",
    "matplotlib",
    "seaborn",
<<<<<<< HEAD
    "pytest-asyncio",
=======
>>>>>>> 41472ccc
    "ruff",
    "pytest-xdist"

]

[tool.pytest.ini_options]
testpaths = ["tests"]
python_files = "test_*.py"
addopts = "-v -s --capture=no --log-cli-level=INFO"
asyncio_mode = "auto"
markers = [
    "asyncio: mark test as async",
]
filterwarnings = [
    "ignore::DeprecationWarning",
    "ignore::PendingDeprecationWarning",
    "ignore::FutureWarning",
    "ignore::pytest_asyncio.plugin.PytestDeprecationWarning",
    # Keep other warnings
    "default::RuntimeWarning",
    "default::UserWarning",
]<|MERGE_RESOLUTION|>--- conflicted
+++ resolved
@@ -22,18 +22,14 @@
     "wandb",
     "python-dotenv",
     "zstandard",
-<<<<<<< HEAD
     "Flask==2.2.2",
     "Flask-SQLAlchemy==2.5.1",
     "Flask-Migrate==3.1.0",
     "asyncio==3.4.3",
     "werkzeug==2.2.3",
-=======
->>>>>>> 41472ccc
     "s3fs",
     "pyarrow",
     "scipy"
-
 ]
 
 [project.optional-dependencies]
@@ -47,10 +43,7 @@
     "pandas",
     "matplotlib",
     "seaborn",
-<<<<<<< HEAD
     "pytest-asyncio",
-=======
->>>>>>> 41472ccc
     "ruff",
     "pytest-xdist"
 
