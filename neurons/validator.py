--- conflicted
+++ resolved
@@ -14,13 +14,8 @@
 # THE AUTHORS OR COPYRIGHT HOLDERS BE LIABLE FOR ANY CLAIM, DAMAGES OR OTHER LIABILITY, WHETHER IN AN ACTION
 # OF CONTRACT, TORT OR OTHERWISE, ARISING FROM, OUT OF OR IN CONNECTION WITH THE SOFTWARE OR THE USE OR OTHER
 # DEALINGS IN THE SOFTWARE.
-<<<<<<< HEAD
-# fmt: off
-#type: ignore
-=======
 
 # type: ignore
->>>>>>> 41472ccc
 
 # Standard library
 import sys
@@ -72,15 +67,6 @@
 class Validator:
     @staticmethod
     def config():
-<<<<<<< HEAD
-        parser = argparse.ArgumentParser(description='Validator script')
-        parser.add_argument('--netuid', type=int, default=268, help='Bittensor network UID.')
-        parser.add_argument('--project', type=str, default='templar', help='Wandb project.')
-        parser.add_argument('--device', type=str, default='cuda', help='Device to use for training')
-        parser.add_argument('--debug', action='store_true', help='Enable debug logging')
-        parser.add_argument('--trace', action='store_true', help='Enable trace logging')
-        parser.add_argument('--store-gathers', action='store_true', help='Store gathered gradients in R2')
-=======
         parser = argparse.ArgumentParser(description="Validator script")
         parser.add_argument(
             "--netuid", type=int, default=268, help="Bittensor network UID."
@@ -98,7 +84,6 @@
             action="store_true",
             help="Store gathered gradients in R2",
         )
->>>>>>> 41472ccc
         bt.subtensor.add_args(parser)
         bt.logging.add_args(parser)
         bt.wallet.add_args(parser)
@@ -184,12 +169,7 @@
             totalks=self.totalks,
         )
 
-<<<<<<< HEAD
-
-        self.bucket = self.comms.get_own_bucket('gradients', 'read')
-=======
         self.bucket = self.comms.get_own_bucket("gradients", "read")
->>>>>>> 41472ccc
         self.comms.try_commit(self.wallet, self.bucket)
         self.comms.fetch_commitments()
 
@@ -199,11 +179,7 @@
         self.current_window = int(self.current_block / self.hparams.blocks_per_window)
         self.start_window = self.current_window  # Record the start window
         self.global_step = 0  # Initialize global_step to zero
-<<<<<<< HEAD
-        self.comms.current_window = self.current_window 
-=======
         self.comms.current_window = self.current_window
->>>>>>> 41472ccc
         self.sync_window = self.current_window
 
         # Init score tracking variables
@@ -217,20 +193,6 @@
         self.relative_improvement_random = 0.0
         self.valid_score_indices = []
         self.gradient_scores = torch.zeros(self.metagraph.n, dtype=torch.float32)
-<<<<<<< HEAD
-        self.binary_indicator_scores = torch.zeros(self.metagraph.n, dtype=torch.float32)
-        self.gradient_moving_avg_scores = torch.zeros(self.metagraph.n, dtype=torch.float32) 
-        self.final_moving_avg_scores = torch.zeros(self.metagraph.n, dtype=torch.float32)
-        self.binary_moving_averages = torch.zeros(self.metagraph.n, dtype=torch.float32)
-        self.weights = torch.zeros(self.metagraph.n, dtype=torch.float32)
-        self.normalised_binary_moving_averages = torch.zeros(self.metagraph.n, dtype=torch.float32)
-        self.evaluated_uids = set()  
-
-        # Add step tracking
-        self.window_step = 0
-        self.eval_count = 0  
-        
-=======
         self.binary_indicator_scores = torch.full(
             (self.metagraph.n,), 0.5, dtype=torch.float32
         )
@@ -251,7 +213,6 @@
         self.window_step = 0
         self.eval_count = 0
 
->>>>>>> 41472ccc
         # Initialize WandB
         self.wandb = tplr.initialize_wandb(
             run_prefix="V",
@@ -268,22 +229,12 @@
         # Track inactive peer scores
         self.inactive_scores = {}  # {uid: (last_active_window, last_score)}
         self.inactivity_slash_rate = 0.25  # 25% slash per window
-<<<<<<< HEAD
-
-=======
->>>>>>> 41472ccc
 
     async def run(self):
         # Start background block listener
         self.loop = asyncio.get_running_loop()
         self.listener = threading.Thread(
-<<<<<<< HEAD
-            target=self.block_listener, 
-            args=(self.loop,), 
-            daemon=True
-=======
             target=self.block_listener, args=(self.loop,), daemon=True
->>>>>>> 41472ccc
         ).start()
         # Load Peers
         if not self.config.peers:
@@ -299,21 +250,6 @@
         tplr.logger.info("Loaded commitments")
 
         # Only post start window if you are the highest stake validator
-<<<<<<< HEAD
-        if (self.uid == self.metagraph.S.argmax().item()):
-            # Post start_window to R2
-            await self.comms.post_start_window(self.start_window)
-            tplr.logger.info(f"This validator is the highest staked. Posted start_window: {self.start_window}")
-        else:
-            tplr.logger.info("This validator is not the highest staked. Waiting to fetch start_window.")
-            # Fetch start_window from highest stake validator
-            self.start_window = await self.comms.get_start_window()
-            self.global_step = self.current_window - self.start_window
-            tplr.logger.info(f"Using start_window: {self.start_window}, global_step: {self.global_step}")
-
-        # Proceed to load checkpoint
-        success, loaded_momentum, loaded_global_step, loaded_optimizer, loaded_scheduler = await self.comms.load_checkpoint(
-=======
         if self.uid == self.metagraph.S.argmax().item():
             # Post start_window to R2
             await self.comms.post_start_window(self.start_window)
@@ -339,7 +275,6 @@
             loaded_optimizer,
             loaded_scheduler,
         ) = await self.comms.load_checkpoint(
->>>>>>> 41472ccc
             model=self.model,
             optimizer=self.optimizer,
             scheduler=self.scheduler,
@@ -363,54 +298,15 @@
             )
         else:
             tplr.logger.info("Starting from scratch")
-<<<<<<< HEAD
-            self.momentum = {n: torch.zeros_like(p) for n, p in self.model.named_parameters()}
-            self.model.to(self.config.device)
-        # Start block listener
-        # self.loop = asyncio.get_running_loop()
-=======
             self.momentum = {
                 n: torch.zeros_like(p) for n, p in self.model.named_parameters()
             }
             self.model.to(self.config.device)
->>>>>>> 41472ccc
 
         self.comms.start_commitment_fetcher()
         self.comms.start_background_tasks()
 
         while True:
-<<<<<<< HEAD
-            # Check for catch-up need
-            catch_up_success, new_global_step, new_optimizer, new_scheduler = await self.comms.check_and_perform_catch_up(
-                model=self.model,
-                optimizer=self.optimizer,
-                scheduler=self.scheduler,
-                transformer=self.transformer,
-                compressor=self.compressor,
-                current_window=self.current_window,
-                sync_window=self.sync_window,
-                device=self.config.device,
-                peers=self.peers,
-                uid=self.uid,
-                global_step=self.global_step,
-                hparams=self.hparams
-            )
-            
-            if catch_up_success:
-                self.global_step = new_global_step
-                self.optimizer = new_optimizer
-                self.scheduler = new_scheduler
-                self.sync_window = self.current_window
-                continue
-
-            # Normal processing continues...
-            while self.sync_window >= (self.current_window - self.hparams.validator_offset):
-                tplr.logger.info(f'Waiting for validator window offset, synced: {self.sync_window}, current:{self.current_window}, offset:{self.hparams.validator_offset}')
-                await asyncio.sleep(12)
-
-            tplr.logger.info(f'Sync Window: {self.sync_window}, Scheduler epoch: {self.scheduler.last_epoch}, Global step: {self.global_step}')
-            
-=======
             while self.sync_window >= (
                 self.current_window - self.hparams.validator_offset
             ):
@@ -423,7 +319,6 @@
                 f"Sync Window: {self.sync_window}, Scheduler epoch: {self.scheduler.last_epoch}, Global step: {self.global_step}"
             )
 
->>>>>>> 41472ccc
             # 2. Increment sync window and update peer lists
             window_start = tplr.T()
             self.sync_window += 1
@@ -435,60 +330,6 @@
             self.comms.update_peers_with_buckets()
             self.peers = self.comms.peers
             self.eval_peers = self.comms.eval_peers
-<<<<<<< HEAD
-            tplr.logger.info(f'{tplr.P(self.sync_window, tplr.T() - peer_start)} Updated peers - gather:{len(self.peers)}, eval:{len(self.eval_peers)}')
-
-            tplr.logger.info(f'Current gather peers: {self.peers}')
-            tplr.logger.info(f'Current evaluation peers: {self.eval_peers}')
-            
-            newly_inactive = self.comms.inactive_peers
-            current_window = self.sync_window
-            
-            # Process newly inactive peers
-            for uid in newly_inactive:
-                if uid not in self.inactive_scores:
-                    self.inactive_scores[uid] = (current_window, self.final_moving_avg_scores[uid].item())
-                    tplr.logger.info(f"UID {uid} became inactive at window {current_window} with score {self.final_moving_avg_scores[uid].item():.4f}")
-            
-            # Apply penalties to all inactive peers
-            for uid, (inactive_since, _) in list(self.inactive_scores.items()):
-                # If peer became active again, remove from inactive tracking
-                if uid in self.eval_peers:
-                    del self.inactive_scores[uid]
-                    tplr.logger.info(f"UID {uid} became active again")
-                    continue
-                
-                # Apply flat 25% penalty instead of exponential decay
-                old_score = self.final_moving_avg_scores[uid].item()
-                self.final_moving_avg_scores[uid] *= 0.75  # Apply flat 25% reduction
-                new_score = self.final_moving_avg_scores[uid].item()
-                
-                tplr.logger.info(
-                    f"UID {uid} penalized for inactivity: "
-                    f"{old_score:.4f} -> {new_score:.4f}"
-                )
-                
-                # Log slash metrics
-                self.wandb.log({
-                    f"validator/inactivity/{uid}/score_before": old_score,
-                    f"validator/inactivity/{uid}/score_after": new_score,
-                }, step=self.global_step)
-
-            # 3. Gather gradients from peers
-            gather_start = tplr.T()
-            gather_result = await self.comms.gather(
-                state_dict=None,
-                my_uid=self.uid,
-                uids=self.peers,
-                window=self.sync_window,
-                key='gradient',
-                timeout=5,
-                device=self.config.device,
-                local=False,
-                stale_retention=100,
-                global_step=self.global_step,
-                store_gathers=self.config.store_gathers
-=======
             tplr.logger.info(
                 f"{tplr.P(self.sync_window, tplr.T() - peer_start)} Updated peers - gather:{len(self.peers)}, eval:{len(self.eval_peers)}"
             )
@@ -558,19 +399,13 @@
             tplr.logger.info(f"Skipped UIDs: {gather_result.skipped_uids}")
             tplr.logger.info(
                 f"{tplr.P(self.sync_window, tplr.T() - gather_start)} Gathered gradients from peers"
->>>>>>> 41472ccc
-            )
-            tplr.logger.info(f'{tplr.P(self.sync_window, tplr.T() - gather_start)} Gathered gradients from peers')
+            )
 
             # Add check for empty peers (evaluating all peer uids)
             if not self.peers:
-<<<<<<< HEAD
-                tplr.logger.warning(f"No peers available for evaluation in window {self.sync_window}. Waiting for next window.")
-=======
                 tplr.logger.warning(
                     f"No peers available for evaluation in window {self.sync_window}. Waiting for next window."
                 )
->>>>>>> 41472ccc
                 self.global_step += 1
                 continue
 
@@ -578,142 +413,24 @@
             eval_start = tplr.T()
             # Sample a random subset of evaluation peers based on hparam uids_per_window
             evaluation_uids = random.sample(
-<<<<<<< HEAD
-                self.eval_peers,
-                min(self.hparams.uids_per_window, len(self.eval_peers))
-            )
-            tplr.logger.info(f'Evaluating random subset of peers: {evaluation_uids}')
-            for eval_uid in evaluation_uids:
-                tplr.logger.info(f'Evaluating uid: {eval_uid}')
-=======
                 self.eval_peers, min(self.hparams.uids_per_window, len(self.eval_peers))
             )
             tplr.logger.info(f"Evaluating random subset of peers: {evaluation_uids}")
             for eval_uid in evaluation_uids:
                 tplr.logger.info(f"Evaluating uid: {eval_uid}")
->>>>>>> 41472ccc
 
                 eval_result = await self.comms.get(
                     uid=str(eval_uid),
                     window=self.sync_window,
-<<<<<<< HEAD
-                    key='gradient',
-                    timeout=30,
-                    local=False,
-                    stale_retention=10
-=======
                     key="gradient",
                     timeout=30,
                     local=False,
                     stale_retention=10,
->>>>>>> 41472ccc
                 )
 
                 scoring_start = tplr.T()
                 if eval_result is not None and eval_result[0] is not None:
                     state_dict, _ = eval_result
-<<<<<<< HEAD
-
-                    # Pull miner-sent pages info from metadata
-                    miner_pages = None
-                    if "metadata" in state_dict and "pages_info" in state_dict["metadata"]:
-                        miner_pages = state_dict["metadata"]["pages_info"]
-                    else:
-                        tplr.logger.warning(f"Missing pages info metadata from miner UID {eval_uid}")
-
-                    # Load pages_own exactly once from the dataset loader
-                    local_pages = await tplr.r2_dataset.R2DatasetLoader.next_pages(
-                        offset=self.sync_window,
-                        n_pages=self.hparams.pages_per_window,
-                        seed=eval_uid
-                    )
-
-                    # Verify the pages_info from the miner matches our locally loaded pages.
-                    if miner_pages is not None:
-                        if local_pages != miner_pages:
-                            tplr.logger.warning(
-                                f"Pages mismatch for UID {eval_uid}: miner sent {miner_pages} vs local pages {local_pages}"
-                            )
-                        else:
-                            tplr.logger.info(f"Pages verified for UID {eval_uid}: pages match.")
-                    else:
-                        tplr.logger.info(f"Using local pages for UID {eval_uid} as miner metadata is missing.")
-                    data_start = tplr.T()
-                    # Create the evaluation loader using the locally loaded pages.
-                    loader_own = await tplr.r2_dataset.R2DatasetLoader.create(
-                        batch_size=self.hparams.batch_size,
-                        sequence_length=self.hparams.sequence_length,
-                        pages_info=local_pages,
-                        tokenizer=self.tokenizer
-                    )
-                    tplr.logger.info(
-                        f'{tplr.P(self.sync_window, tplr.T() - data_start)} Loaded evaluation data using pages: {[p[1] for p in local_pages]}'
-                    )
-
-                    state_dict, _ = eval_result
-                    model_own_data_eval = copy.deepcopy(self.model)
-                    # 8. Compute initial loss
-                    self.optimizer.zero_grad()
-                    model_own_data_eval.zero_grad()
-                    loss_before_own = 0.0
-                    n_batches = 0
-
-                    with torch.no_grad():
-                        model_own_data_eval.eval()
-                        batches_own = []
-                        for batch in loader_own:
-                            batches_own.append(batch)
-                        
-                        total_batches_own = len(batches_own)
-                        sample_size_own = max(1, int(total_batches_own * self.hparams.validator_sample_rate))
-                        sampled_indices_own = random.sample(range(total_batches_own), sample_size_own)
-                        sampled_indices_own = sorted(sampled_indices_own)  # Sort for sequential access
-                        
-                        tplr.logger.info(f"Evaluating {sample_size_own}/{total_batches_own} batches ({self.hparams.validator_sample_rate*100:.1f}%)")
-                        
-                        for i, batch in enumerate(batches_own):
-                            if i not in sampled_indices_own:
-                                continue
-                            input_ids = torch.tensor(batch, dtype=torch.long).to(model_own_data_eval.device)
-                            labels = input_ids.clone()
-                            labels = torch.where(labels == self.tokenizer.pad_token_id, -100, labels)
-                            outputs = model_own_data_eval(input_ids=input_ids, labels=labels)
-                            loss_before_own += outputs.loss.item()
-                            n_batches += 1
-                            del input_ids, labels, outputs
-                            torch.cuda.empty_cache()
-
-                    self.loss_before_per_batch_own = loss_before_own / n_batches if n_batches > 0 else 0
-                    tplr.logger.debug(f'Loss before (own data): {self.loss_before_per_batch_own}')
-
-                    # 9. Apply gradient and compute loss after
-                    self.optimizer.zero_grad()
-                    model_own_data_eval.zero_grad()
-
-                    for n, p in model_own_data_eval.named_parameters():
-                        idxs_key = n + 'idxs'
-                        vals_key = n + 'vals'
-                        idxs = state_dict.get(idxs_key, None)
-                        vals = state_dict.get(vals_key, None)
-
-                        if idxs is not None and vals is not None:
-                            idxs = idxs.to(self.config.device)
-                            vals = vals.to(self.config.device)
-                            
-                            grad = self.transformer.decode(
-                                self.compressor.decompress(
-                                    p.to(self.config.device),
-                                    idxs,
-                                    vals,
-                                    self.xshapes[n],
-                                    self.totalks[n],
-                                )
-                            ).to(self.config.device)
-
-                            p.data.sub_(grad.sign(), alpha = self.scheduler.get_last_lr()[0] )
-
-                    # 10. Compute loss after gradient application        
-=======
 
                     # Pull miner-sent pages info from metadata
                     miner_pages = None
@@ -850,7 +567,6 @@
                         continue
 
                     # 10. Compute loss after gradient application
->>>>>>> 41472ccc
                     self.optimizer.zero_grad()
                     model_own_data_eval.zero_grad()
                     loss_after_own = 0.0
@@ -860,12 +576,6 @@
                         for i, batch in enumerate(batches_own):
                             if i not in sampled_indices_own:
                                 continue
-<<<<<<< HEAD
-                            input_ids = torch.tensor(batch, dtype=torch.long).to(model_own_data_eval.device)
-                            labels = input_ids.clone()
-                            labels = torch.where(labels == self.tokenizer.pad_token_id, -100, labels)
-                            outputs = model_own_data_eval(input_ids=input_ids, labels=labels)
-=======
                             input_ids = torch.tensor(batch, dtype=torch.long).to(
                                 model_own_data_eval.device
                             )
@@ -876,223 +586,10 @@
                             outputs = model_own_data_eval(
                                 input_ids=input_ids, labels=labels
                             )
->>>>>>> 41472ccc
                             loss_after_own += outputs.loss.item()
                             n_batches += 1
                             del input_ids, labels, outputs
                             torch.cuda.empty_cache()
-<<<<<<< HEAD
-                    
-                    # Clean up stored batches
-                    del batches_own, local_pages, loader_own, model_own_data_eval
-                    torch.cuda.empty_cache()
-
-
-                    self.loss_after_per_batch_own = loss_after_own / n_batches if n_batches > 0 else 0
-                    tplr.logger.debug(f'Loss after (own data): {self.loss_after_per_batch_own}')
-
-                    # 11. Calculate improvements and update scores
-                    # Compute and assign the loss improvement to self
-                    self.loss_improvement_own = self.loss_before_per_batch_own - self.loss_after_per_batch_own
-                    tplr.logger.debug(f'Loss improvement (own data): {self.loss_improvement_own}')
-                    
-                    self.relative_improvement_own = (
-                        self.loss_improvement_own / self.loss_before_per_batch_own 
-                        if self.loss_before_per_batch_own > 0 else 0.0
-                    )
-                    tplr.logger.debug(f"Relative improvement (own data): {self.relative_improvement_own:.4f}")
-
-                    # 7. Load evaluation data from random page
-                    model_random_data_eval = copy.deepcopy(self.model)
-                    data_start = tplr.T()
-                    pages_random = await tplr.r2_dataset.R2DatasetLoader.next_pages(
-                        offset=self.sync_window,
-                        n_pages=self.hparams.pages_per_window,
-                        seed=random.randint(0, 10000)
-                    )
-                    loader_random = await tplr.r2_dataset.R2DatasetLoader.create(
-                        batch_size=self.hparams.batch_size,
-                        sequence_length=self.hparams.sequence_length,
-                        pages_info=pages_random,
-                        tokenizer=self.tokenizer
-                    )
-                    tplr.logger.info(f'{tplr.P(self.sync_window, tplr.T() - data_start)} Loaded random evaluation data')
-                    state_dict, _ = eval_result
-
-                    # 8. Compute initial loss
-                    self.optimizer.zero_grad()
-                    model_random_data_eval.zero_grad()
-                    loss_before_random = 0.0
-                    n_batches = 0
-
-                    with torch.no_grad():
-                        model_random_data_eval.eval()
-                        # Sample random batches from the loader
-                        batches_random = []
-                        for batch in loader_random:
-                            batches_random.append(batch)
-                        
-                        total_batches_random = len(batches_random)
-                        sample_size_random = max(1, int(total_batches_random * self.hparams.validator_sample_rate))
-                        sampled_indices_random = random.sample(range(total_batches_random), sample_size_random)
-                        sampled_indices_random = sorted(sampled_indices_random)  # Sort for sequential access
-                        
-                        tplr.logger.info(f"Evaluating {sample_size_random}/{total_batches_random} batches ({self.hparams.validator_sample_rate*100:.1f}%)")
-                        
-                        for idx in sampled_indices_random:
-                            batch = batches_random[idx]
-                            input_ids = torch.tensor(batch, dtype=torch.long).to(model_random_data_eval.device)
-                            labels = input_ids.clone()
-                            labels = torch.where(labels == self.tokenizer.pad_token_id, -100, labels)
-                            outputs = model_random_data_eval(input_ids=input_ids, labels=labels)
-                            loss_before_random += outputs.loss.item()
-                            n_batches += 1
-                            del input_ids, labels, outputs
-                            torch.cuda.empty_cache()
-
-                    self.loss_before_per_batch_random = loss_before_random / n_batches if n_batches > 0 else 0
-                    tplr.logger.debug(f'Loss before (random data): {self.loss_before_per_batch_random}')
-
-                    # 9. Apply gradient and compute loss after
-                    self.optimizer.zero_grad()
-                    model_random_data_eval.zero_grad()
-
-                    for n, p in model_random_data_eval.named_parameters():
-                        idxs_key = n + 'idxs'
-                        vals_key = n + 'vals'
-                        idxs = state_dict.get(idxs_key, None)
-                        vals = state_dict.get(vals_key, None)
-
-                        if idxs is not None and vals is not None:
-                            idxs = idxs.to(self.config.device)
-                            vals = vals.to(self.config.device)
-                            
-                            grad = self.transformer.decode(
-                                self.compressor.decompress(
-                                    p.to(self.config.device),
-                                    idxs,
-                                    vals,
-                                    self.xshapes[n],
-                                    self.totalks[n],
-                                )
-                            ).to(self.config.device)
-
-                            p.data.sub_(grad.sign(), alpha = self.scheduler.get_last_lr()[0] )
-
-                    # 10. Compute loss after gradient application for random data       
-                    self.optimizer.zero_grad()
-                    model_random_data_eval.zero_grad()
-                    loss_after_random = 0.0
-                    n_batches = 0
-                    with torch.no_grad():
-                        model_random_data_eval.eval()
-                        for i, batch in enumerate(batches_random):
-                            if i not in sampled_indices_random:
-                                continue
-                            input_ids = torch.tensor(batch, dtype=torch.long).to(model_random_data_eval.device)
-                            labels = input_ids.clone()
-                            labels = torch.where(labels == self.tokenizer.pad_token_id, -100, labels)
-                            outputs = model_random_data_eval(input_ids=input_ids, labels=labels)
-                            loss_after_random += outputs.loss.item()
-                            n_batches += 1
-                            del input_ids, labels, outputs
-                            torch.cuda.empty_cache()
-                    
-                    # Clean up stored batches, loader & pages
-                    del batches_random, pages_random,loader_random, model_random_data_eval
-                    torch.cuda.empty_cache()
-
-                    self.loss_after_per_batch_random = loss_after_random / n_batches if n_batches > 0 else 0
-                    tplr.logger.info(f'Loss after (random data): {self.loss_after_per_batch_random}')
-
-                    # 11. Calculate improvements and update scores
-                    # Compute and assign the loss improvement to self
-                    self.loss_improvement_random = self.loss_before_per_batch_random - self.loss_after_per_batch_random
-                    tplr.logger.info(f'Loss improvement (random data): {self.loss_improvement_random}')
-                    
-                    self.relative_improvement_random = (
-                        self.loss_improvement_random / self.loss_before_per_batch_random 
-                        if self.loss_before_per_batch_random > 0 else 0.0
-                    )
-                    tplr.logger.debug(f"Relative improvement (random data): {self.relative_improvement_random}")
-
-                    # Calculate original performance score (gradient quality)
-                    self.gradient_scores[eval_uid] = (loss_before_own - loss_after_own) / loss_before_own if loss_before_own > 0 else 0
-                    tplr.logger.debug(f"Gradient Score: {self.gradient_scores[eval_uid]}")
-
-                    # Update exponential moving average of gradient scores with alpha=gradient_score_ma_alpha
-                    # New score = (1-alpha)*old_score + alpha*new_score
-                    self.gradient_moving_avg_scores[eval_uid] = (1 - self.hparams.gradient_score_ma_alpha) * self.gradient_moving_avg_scores[eval_uid] + self.hparams.gradient_score_ma_alpha * self.gradient_scores[eval_uid]
-                    tplr.logger.debug(f"Gradient moving average : {self.gradient_moving_avg_scores[eval_uid]}")
-
-                    # Calculate binary indicator for overfitting detection
-                    improvement_own = (loss_before_own - loss_after_own) / loss_before_own if loss_before_own > 0 else 0
-                    improvement_random = (loss_before_random - loss_after_random) / loss_before_random if loss_before_random > 0 else 0
-                    self.binary_indicator_scores[eval_uid] = 1 if improvement_own > improvement_random else -1
-                    tplr.logger.info(f"Binary Indicator Score : {self.binary_indicator_scores[eval_uid]}")
-                    
-                    # Update binary moving average using exponential moving average formula:
-                    # new_avg = (1-alpha) * old_avg + alpha * new_value
-                    # where alpha is binary_score_ma_alpha hyperparameter
-                    self.binary_moving_averages[eval_uid] = (1 - self.hparams.binary_score_ma_alpha) * self.binary_moving_averages[eval_uid] + self.hparams.binary_score_ma_alpha *self.binary_indicator_scores[eval_uid]
-                    tplr.logger.debug(f"Binary Moving Average Score : {self.binary_moving_averages[eval_uid]}")
-                    
-                    # Normalize binary moving average to [0,1] range
-                    self.normalised_binary_moving_averages[eval_uid] = (self.binary_moving_averages[eval_uid]) / 2
-                    tplr.logger.debug(f"Normalised Binary Moving Average Score : {self.normalised_binary_moving_averages[eval_uid]}")
-                    # Calculate final score incorporating both metrics
-                    final_score = self.gradient_scores[eval_uid] * self.normalised_binary_moving_averages[eval_uid]
-                    tplr.logger.debug(f"Final Score : {self.final_moving_avg_scores[eval_uid]}")
-
-                    # Ensure moving average score is non-negative
-                    self.final_moving_avg_scores[eval_uid] = max(self.hparams.final_score_ma_alpha * self.final_moving_avg_scores[eval_uid] + (1 - self.hparams.final_score_ma_alpha) * final_score, 0.0)
-                    tplr.logger.debug(f"Final Moving Average Score : {self.final_moving_avg_scores[eval_uid]}")
-                
-                    self.evaluated_uids.add(eval_uid)
-
-                    # 12. Calculate weights using min power norm
-                    self.weights = torch.zeros_like(self.final_moving_avg_scores)
-                    evaluated_mask = torch.zeros_like(self.final_moving_avg_scores, dtype=torch.bool)
-                    evaluated_mask[list(self.evaluated_uids)] = True
-                    positive_mask = (self.final_moving_avg_scores > 0) & evaluated_mask
-                    if positive_mask.any():
-                        self.weights[positive_mask] = min_power_normalization(
-                            self.final_moving_avg_scores[positive_mask], 
-                            power=self.hparams.power_normalisation
-                        )
-                        weight_sum = self.weights.sum().item()
-                        tplr.logger.debug(f"Weight sum: {weight_sum}")
-                        if abs(weight_sum - 1.0) > 1e-6:
-                            tplr.logger.warning(f"Weights sum to {weight_sum}, expected close to 1.0")
-                    else:
-                        tplr.logger.info("No positive scores found, all weights set to 0")
-                    # TODO: move out
-                    # 13. Log evaluation metrics once all evaluations are done
-                    evaluation_metrics = {
-                        "validator/loss/own/before": self.loss_before_per_batch_own,
-                        "validator/loss/own/after": self.loss_after_per_batch_own,
-                        "validator/loss/random/before": self.loss_before_per_batch_random,
-                        "validator/loss/random/after": self.loss_after_per_batch_random,
-                        "validator/loss/own/improvement": self.relative_improvement_own,
-                        "validator/loss/random/improvement": self.relative_improvement_random,
-                        "validator/network/block": self.current_block,
-                        "validator/network/window": self.sync_window,
-                        "validator/network/step": self.global_step,
-                        "validator/network/evaluated_uids": len(self.evaluated_uids),
-                        "validator/optimizer/learning_rate": self.scheduler.get_last_lr()[0],
-                        "validator/network/active_miners": len(self.valid_score_indices),
-                    }
-                    self.wandb.log(evaluation_metrics, step=self.global_step)
-                    tplr.logger.info(f'{tplr.P(self.sync_window, tplr.T() - eval_start)} Completed evaluation')
-                    
-                else:
-                    tplr.logger.info(f"No gradient received from UID {eval_uid}. Slashing moving average score by 50%.")
-                    # Reduce the moving average score by 50%
-                    old_score = self.final_moving_avg_scores[eval_uid].item()  # Get the actual value
-                    self.final_moving_avg_scores[eval_uid] *= 0.5  # Apply 50% reduction
-                    new_score = self.final_moving_avg_scores[eval_uid].item()  # Get new value for logging
-                    tplr.logger.info(f"Reduced moving average score of UID {eval_uid} from {old_score:.4f} to {new_score:.4f} due to missing gradient.")
-=======
 
                     # Clean up stored batches
                     del batches_own, local_pages, loader_own, model_own_data_eval
@@ -1438,20 +935,15 @@
                     tplr.logger.info(
                         f"Reduced moving average score of UID {eval_uid} from {old_score:.4f} to {new_score:.4f} due to missing gradient."
                     )
->>>>>>> 41472ccc
 
                     # Ensure the UID is included in evaluated_uids
                     self.evaluated_uids.add(eval_uid)
 
                     # Recalculate weights
                     self.weights = torch.zeros_like(self.final_moving_avg_scores)
-<<<<<<< HEAD
-                    evaluated_mask = torch.zeros_like(self.final_moving_avg_scores, dtype=torch.bool)
-=======
                     evaluated_mask = torch.zeros_like(
                         self.final_moving_avg_scores, dtype=torch.bool
                     )
->>>>>>> 41472ccc
                     evaluated_mask[list(self.evaluated_uids)] = True
 
                     positive_mask = (self.final_moving_avg_scores > 0) & evaluated_mask
@@ -1459,63 +951,14 @@
                     if positive_mask.any():
                         # Apply normalization to all positive scores at once
                         self.weights[positive_mask] = min_power_normalization(
-<<<<<<< HEAD
-                            self.final_moving_avg_scores[positive_mask], 
-                            power=self.hparams.power_normalisation
-                        )
-                        
-=======
                             self.final_moving_avg_scores[positive_mask],
                             power=self.hparams.power_normalisation,
                         )
 
->>>>>>> 41472ccc
                         # Log warning if weights don't sum to 1
                         weight_sum = self.weights.sum().item()
                         tplr.logger.debug(f"Weight sum: {weight_sum}")
                         if abs(weight_sum - 1.0) > 1e-6:
-<<<<<<< HEAD
-                            tplr.logger.warning(f"Weights sum to {weight_sum}, expected close to 1.0")
-                    else:
-                        tplr.logger.info("No positive scores found, all weights set to 0")
-
-                    # Log updated scores
-                    tplr.logger.info('Updated scores for evaluated UIDs after slashing:')
-                    for uid in self.evaluated_uids:
-                        tplr.logger.info(f'UID {uid}:')
-                        tplr.logger.info(f'  - Moving avg score: {self.final_moving_avg_scores[uid]:.4f}')
-
-                    # Optionally, log to WandB
-                    self.wandb.log({
-                        f"validator/final_moving_avg_scores/{eval_uid}": self.final_moving_avg_scores[eval_uid].item(),
-                        f"validator/weights/{eval_uid}": self.weights[eval_uid].item(),
-                    }, step=self.global_step)
-                    tplr.logger.info(f'{tplr.P(self.sync_window, tplr.T() - scoring_start)} Computed scores and weights')
-                
-                tplr.logger.info(f'{tplr.P(self.sync_window, tplr.T() - eval_start)} Completed evaluation')
-
-            # Log scores and metrics for evaluated UIDs
-            tplr.logger.info('Updated scores for evaluated UIDs:')
-            for uid in self.evaluated_uids:
-                tplr.logger.info(f'UID {uid}:')
-                tplr.logger.info(f'  - Last score: {self.gradient_scores[uid]}')
-                tplr.logger.info(f'  - Binary indicator: {self.binary_indicator_scores[uid]:.4f}')
-                tplr.logger.info(f'  - Binary moving avg: {self.binary_moving_averages[uid]:.4f}')
-                tplr.logger.info(f'  - Normalised binary score: {self.normalised_binary_moving_averages[uid]:.4f}')
-                tplr.logger.info(f'  - Final Moving avg score: {self.final_moving_avg_scores[uid]:.4f}')
-                tplr.logger.info(f'  - Weight: {self.weights[uid]:.4f}')
-            
-            # Log WandB metrics per UID
-            for uid in sorted(self.evaluated_uids):
-                self.wandb.log({
-                    f"validator/gradient_scores/{uid}": self.gradient_scores[uid].item(),
-                    f"validator/binary_indicators/{uid}": self.binary_indicator_scores[uid].item(),
-                    f"validator/binary_moving_averages/{uid}": self.binary_moving_averages[uid].item(),
-                    f"validator/normalised_binary_scores/{uid}": self.normalised_binary_moving_averages[uid].item(),
-                    f"validator/final_moving_avg_scores/{uid}": self.final_moving_avg_scores[uid].item(),
-                    f"validator/weights/{uid}": self.weights[uid].item(),
-                }, step=self.global_step)
-=======
                             tplr.logger.warning(
                                 f"Weights sum to {weight_sum}, expected close to 1.0"
                             )
@@ -1596,18 +1039,13 @@
                     },
                     step=self.global_step,
                 )
->>>>>>> 41472ccc
 
             # 17. Set weights periodically
             if self.sync_window % self.hparams.windows_per_weights == 0:
                 # Only set weights for evaluated peers with non-negative (positive) weight values.
-<<<<<<< HEAD
-                positive_weighted_uids = sorted([uid for uid in self.evaluated_uids if self.weights[uid] > 0])
-=======
                 positive_weighted_uids = sorted(
                     [uid for uid in self.evaluated_uids if self.weights[uid] > 0]
                 )
->>>>>>> 41472ccc
                 if positive_weighted_uids:
                     self.subtensor.set_weights(
                         wallet=self.wallet,
@@ -1619,18 +1057,6 @@
                     )
 
             # 15. Create checkpoints periodically
-<<<<<<< HEAD
-            if self.global_step % self.hparams.checkpoint_frequency == 0 and self.global_step != 0: 
-                tplr.logger.info(f"Creating checkpoint at global_step {self.global_step}")
-                checkpoint_data = {
-                    'model_state_dict': {k: v.cpu().clone() for k, v in self.model.state_dict().items()},
-                    'optimizer_state_dict': {k: v.cpu().clone() if torch.is_tensor(v) else v 
-                                            for k, v in self.optimizer.state_dict().items()},
-                    'scheduler_state_dict': self.scheduler.state_dict(),
-                    'momentum': {k: v.cpu().clone() for k, v in self.momentum.items()},
-                    'start_window': self.start_window,
-                    'current_window': self.current_window,
-=======
             if (
                 self.global_step % self.hparams.checkpoint_frequency == 0
                 and self.global_step != 0
@@ -1650,7 +1076,6 @@
                     "momentum": {k: v.cpu().clone() for k, v in self.momentum.items()},
                     "start_window": self.start_window,
                     "current_window": self.current_window,
->>>>>>> 41472ccc
                 }
                 asyncio.create_task(
                     self.comms.put(
@@ -1662,11 +1087,7 @@
                         local=False,
                     )
                 )
-<<<<<<< HEAD
-            
-=======
-
->>>>>>> 41472ccc
+
             # 16. Now, merge the gathered gradients into the model AFTER finishing evaluation
             self.model.train()
             update_start = tplr.T()
@@ -1676,18 +1097,11 @@
             # Apply weight decay just like in the miner
             for n, p in self.model.named_parameters():
                 p.data.mul_(1.0 - lr * self.hparams.weight_decay)
-<<<<<<< HEAD
-            if gather_result is not None and gather_result.state_dict is not None:
-                for n, p in self.model.named_parameters():
-                    idxs_key = n + 'idxs'
-                    vals_key = n + 'vals'
-=======
 
             if gather_result is not None and gather_result.state_dict is not None:
                 for n, p in self.model.named_parameters():
                     idxs_key = n + "idxs"
                     vals_key = n + "vals"
->>>>>>> 41472ccc
                     idxs = getattr(gather_result.state_dict, idxs_key, None)
                     vals = getattr(gather_result.state_dict, vals_key, None)
                     if idxs is not None and vals is not None:
@@ -1710,13 +1124,6 @@
                             p.grad = new_grad
                         else:
                             p.grad.copy_(new_grad)
-<<<<<<< HEAD
-                        p.grad.sign_()                        
-                    else:
-                        tplr.logger.info(f"Gradient data missing for parameter {n}, skipping.")
-            tplr.logger.info(f'{tplr.P(self.sync_window, tplr.T() - update_start)} Updated model')
-            
-=======
                         p.grad.sign_()
                     else:
                         tplr.logger.info(
@@ -1726,22 +1133,10 @@
                 f"{tplr.P(self.sync_window, tplr.T() - update_start)} Updated model"
             )
 
->>>>>>> 41472ccc
             self.optimizer.step()
             self.scheduler.step()
             torch.cuda.empty_cache()
             # Log total window time and metrics
-<<<<<<< HEAD
-            tplr.logger.info(f'{tplr.P(self.sync_window, tplr.T() - window_start)} Completed window iteration')
-                            
-            self.wandb.log({
-                "validator/timing/window_total": tplr.T() - window_start,
-                "validator/timing/peer_update": tplr.T() - peer_start,
-                "validator/timing/gather": tplr.T() - gather_start,
-                "validator/timing/evaluation": tplr.T() - eval_start,
-                "validator/timing/model_update": tplr.T() - update_start,
-            }, step=self.global_step)
-=======
             tplr.logger.info(
                 f"{tplr.P(self.sync_window, tplr.T() - window_start)} Completed window iteration"
             )
@@ -1756,19 +1151,13 @@
                 },
                 step=self.global_step,
             )
->>>>>>> 41472ccc
 
             # 18. Increment global step
             self.global_step += 1
 
-
     def block_listener(self, loop):
         def handler(event, _u, _s):
-<<<<<<< HEAD
-            self.current_block = int(event['header']['number']) #type : ignore
-=======
             self.current_block = int(event["header"]["number"])  # type : ignore
->>>>>>> 41472ccc
             new_window = int(self.current_block / self.hparams.blocks_per_window)
             if new_window != self.current_window:
                 self.current_window = new_window
@@ -1785,16 +1174,10 @@
             except Exception:
                 time.sleep(1)
 
-<<<<<<< HEAD
+
 def min_power_normalization(logits, power=2.0, epsilon=1e-8):
     """Normalizes logits using a minimum power normalization approach.
-    
-=======
-
-def min_power_normalization(logits, power=2.0, epsilon=1e-8):
-    """Normalizes logits using a minimum power normalization approach.
-
->>>>>>> 41472ccc
+
     This function applies power normalization to the input logits, raising them to a power
     and normalizing to create a probability distribution. If the sum is too small (below epsilon),
     returns zeros to avoid division by very small numbers.
@@ -1809,23 +1192,14 @@
     """
     if logits.dim() == 0:
         logits = logits.unsqueeze(0)
-<<<<<<< HEAD
-    
-    powered_logits = logits ** power
-=======
 
     powered_logits = logits**power
->>>>>>> 41472ccc
     sum_powered = torch.sum(powered_logits)
     if sum_powered > epsilon:
         probabilities = powered_logits / sum_powered
     else:
         probabilities = torch.zeros_like(powered_logits)
-<<<<<<< HEAD
-    
-=======
-
->>>>>>> 41472ccc
+
     return probabilities
 
 
