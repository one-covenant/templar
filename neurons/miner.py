--- conflicted
+++ resolved
@@ -241,12 +241,8 @@
             model=self.model,
             optimizer=self.optimizer,
             scheduler=self.scheduler,
-<<<<<<< HEAD
-            device=self.config.device,
-=======
             current_window=self.current_window,
             device=cast(str, self.config.device),
->>>>>>> ff7b29b1
         )
         if success:
             self.momentum = loaded_momentum
@@ -273,7 +269,10 @@
             self.momentum = {
                 n: torch.zeros_like(p) for n, p in self.model.named_parameters()
             }
-            self.model.to(self.config.device)  # type: ignore
+            self.model.to(self.config.device)
+
+        self.comms.start_commitment_fetcher()
+        self.comms.start_background_tasks()
 
         while True:
             # 1. Initialize window and update peers
@@ -556,32 +555,6 @@
 
             # 8. Apply gathered gradients
             update_start = tplr.T()
-<<<<<<< HEAD
-            for n, p in self.model.named_parameters():
-                idxs_key = n + "idxs"
-                vals_key = n + "vals"
-                all_idxs = []
-                all_vals = []
-                # Aggregate gradients from all valid peers
-                for uid, state in gather_result.state_dicts.items():
-                    if idxs_key in state and vals_key in state:
-                        idx = state[idxs_key]
-                        val = state[vals_key]
-                        if not isinstance(idx, (list, tuple)):
-                            idx = [idx]
-                        if not isinstance(val, (list, tuple)):
-                            val = [val]
-                        all_idxs.extend(idx)
-                        all_vals.extend(val)
-                if all_idxs and all_vals:
-                    new_grad = self.transformer.decode(
-                        self.compressor.batch_decompress(
-                            p.to(self.config.device),
-                            all_idxs,
-                            all_vals,
-                            self.xshapes[n],
-                            self.totalks[n],
-=======
             self.model.train()
             self.optimizer.zero_grad()
 
@@ -614,7 +587,6 @@
                     else:
                         tplr.logger.info(
                             f"Gradient data missing for parameter {n}, skipping."
->>>>>>> ff7b29b1
                         )
             tplr.logger.info(
                 f"{tplr.P(self.start_window, tplr.T() - update_start)} Updated model"
@@ -717,13 +689,7 @@
                     "miner/mean_weight_norm": mean_weight_norm,
                     "miner/mean_momentum_norm": mean_momentum_norm,
                     # Added gather success rate in %
-<<<<<<< HEAD
-                    "miner/gather/success_rate": gather_result.success_rate * 100
-                    if gather_result
-                    else 0,
-=======
                     "miner/gather/success_rate": gather_success_rate,
->>>>>>> ff7b29b1
                 },
                 step=self.global_step,
             )
