# The MIT License (MIT)
# © 2025 tplr.ai

# Permission is hereby granted, free of charge, to any person obtaining a copy of this software and associated
# documentation files (the "Software"), to deal in the Software without restriction, including without limitation
# the rights to use, copy, modify, merge, publish, distribute, sublicense, and/or sell copies of the Software,
# and to permit persons to whom the Software is furnished to do so, subject to the following conditions:

# The above copyright notice and this permission notice shall be included in all copies or substantial portions of
# the Software.

# THE SOFTWARE IS PROVIDED "AS IS", WITHOUT WARRANTY OF ANY KIND, EXPRESS OR IMPLIED, INCLUDING BUT NOT LIMITED TO
# THE WARRANTIES OF MERCHANTABILITY, FITNESS FOR A PARTICULAR PURPOSE AND NONINFRINGEMENT. IN NO EVENT SHALL
# THE AUTHORS OR COPYRIGHT HOLDERS BE LIABLE FOR ANY CLAIM, DAMAGES OR OTHER LIABILITY, WHETHER IN AN ACTION
# OF CONTRACT, TORT OR OTHERWISE, ARISING FROM, OUT OF OR IN CONNECTION WITH THE SOFTWARE OR THE USE OR OTHER
# DEALINGS IN THE SOFTWARE.


# Standard library
import argparse
import asyncio
import concurrent.futures
import json
import os
import random
import sys
import threading
import time
from datetime import datetime, timedelta, timezone
from typing import cast, Any, Dict, Optional, List
import logging  # ← NEW

import bittensor as bt
import numpy as np
import torch
from torch import autocast
import uvloop
import websockets

import bittensor.core.subtensor as bt_subtensor
import torch.optim as optim
from torch.optim.lr_scheduler import (
    CosineAnnealingWarmRestarts,
    LinearLR,
    SequentialLR,
)
from torch.nn.parallel import DistributedDataParallel as DDP
from transformers import LlamaForCausalLM

# Local
import tplr
import tplr.distrib as distrib  # Using the provided distrib.py content
from tplr.distrib import (
    ddp_init,
    # rank_world is already available as distrib.rank_world
)


CPU_COUNT = os.cpu_count() or 4
CPU_MAX_CONNECTIONS = min(100, max(30, CPU_COUNT * 4))


class Miner:
    @staticmethod
    def config():
        parser = argparse.ArgumentParser(description="Miner script")
        parser.add_argument(
            "--netuid", type=int, default=268, help="Bittensor network UID."
        )
        parser.add_argument(
            "--project", type=str, default="templar", help="Wandb project."
        )
        parser.add_argument(
<<<<<<< HEAD
            "--actual-batch-size",
            type=int,
            default=None,
            help="Override the batch size defined in hparams.",
        )
        parser.add_argument(
            "--device", type=str, default="cuda", help="Device to use for training"
=======
            "--device",
            type=str,
            default="cuda",
            help="Device to use for training (will be rank-specific).",
        )
        parser.add_argument(
            "--debug", action="store_true", help="Enable debug logging."
        )
        parser.add_argument(
            "--trace", action="store_true", help="Enable trace logging."
>>>>>>> 4a074347
        )
        parser.add_argument(
            "--store-gathers",
            action="store_true",
            help="Store gathered gradients in R2.",
        )
        parser.add_argument(
            "--test",
            action="store_true",
            help="Test mode - use all peers without filtering.",
        )
        parser.add_argument(
            "--local",
            action="store_true",
            help="Local run - use toy model, small enough for a laptop.",
        )
        parser.add_argument(
            "--gpus",
            type=int,
            default=None,
            help="Sanity check against WORLD_SIZE (use torchrun to spawn).",
        )
        # Add any other peer-related configs if necessary
        parser.add_argument(
            "--peers", nargs="*", type=int, help="Fixed list of peer UIDs to use."
        )

        bt.subtensor.add_args(parser)
        bt.wallet.add_args(parser)

        config = bt.config(parser)  # All ranks parse config initially
        if config.debug:
            tplr.debug()
        if config.trace:
            tplr.trace()

        return config

    def __init__(self):
        tplr.logger.info(
            "Starting initialization…"
        )  # This will log from all ranks initially

        # --------------------------------------------------------
        # 1. DDP bootstrap (must precede any CUDA work on a specific device)
        # --------------------------------------------------------
        self.config = Miner.config()  # All ranks parse CLI

        # WORLD_SIZE and LOCAL_RANK should be set by torchrun
        world_size = int(os.getenv("WORLD_SIZE", "1"))
        # LOCAL_RANK is the rank of the process on the current node.
        # RANK is the global rank across all nodes. For single-node, RANK == LOCAL_RANK.
        # ddp_init will use RANK.
        local_rank = int(os.getenv("LOCAL_RANK", "0"))  # This is the device index

        if self.config.gpus is not None:
            assert self.config.gpus == world_size, (
                f"--gpus={self.config.gpus} but WORLD_SIZE={world_size}"
            )

        # Pass local_rank for torch.cuda.set_device, global_rank for dist.init_process_group
        ddp_init(local_rank, world_size)  # Initializes DDP, sets device to local_rank

        self.rank = distrib.get_rank()  # Global rank
        self.world_size = distrib.get_world_size()
        self.device = (
            f"cuda:{local_rank}"
            if torch.cuda.is_available() and self.config.device == "cuda"
            else "cpu"
        )

        # Configure logging: Rank 0 full, others warning (after DDP init)
        if not distrib.is_rank0():
            tplr.logger.setLevel("WARNING")
        tplr.logger.info(
            f"[Rank {self.rank}/{self.world_size}] DDP initialized. Device: {self.device}"
        )

        # Set per-rank RNG *after* DDP init and device setting
        torch.manual_seed(42 + self.rank)
        if torch.cuda.is_available():
            torch.cuda.manual_seed_all(
                42 + self.rank
            )  # Seeds all GPUs, but current device is set
        np.random.seed(42 + self.rank)
        random.seed(42 + self.rank)

        # HParams: Rank 0 loads, then broadcasts
        if distrib.is_rank0():
            self.hparams = tplr.load_hparams(use_local_run_hparams=self.config.local)
        else:
            self.hparams = None  # Placeholder for non-rank0
        self.hparams = distrib.broadcast_object(self.hparams, src=0)
        tplr.logger.info(f"[Rank {self.rank}] HParams synchronized.")

<<<<<<< HEAD
        if self.config.actual_batch_size is not None:
            tplr.logger.info(
                f"Overriding hparams batch size: {self.hparams.batch_size} -> {self.config.actual_batch_size}"
            )
            self.hparams.batch_size = self.config.actual_batch_size

        # Init bittensor objects
=======
        # Bittensor objects
        # Wallet and Subtensor can be initialized by all ranks
>>>>>>> 4a074347
        self.wallet = bt.wallet(config=self.config)
        self.subtensor = bt.subtensor(config=self.config)

        # Metagraph: fetch on every rank ( cheap ) and only broadcast the UID
        self.metagraph = self.subtensor.metagraph(cast(int, self.config.netuid))

        # Rank-0 validates registration
        if (
            distrib.is_rank0()
            and self.wallet.hotkey.ss58_address not in self.metagraph.hotkeys
        ):
            tplr.logger.error(
                f"[Rank 0] Wallet {self.wallet} not registered on subnet {self.metagraph.netuid}"
            )
            distrib.broadcast_object({"error": "Wallet not registered"}, src=0)
            sys.exit(1)

        # Compute / broadcast UID so that all ranks are consistent
        uid_local = (
            self.metagraph.hotkeys.index(self.wallet.hotkey.ss58_address)
            if self.wallet.hotkey.ss58_address in self.metagraph.hotkeys
            else -1
        )
        self.uid = distrib.broadcast_object(uid_local, src=0)

        # React to broadcasted error from rank-0 (if any)
        if self.uid == -1:
            tplr.logger.error(f"[Rank {self.rank}] Wallet not registered – exiting.")
            sys.exit(1)

        tplr.logger.info(
            f"[Rank {self.rank}] Metagraph and UID {self.uid} synchronized."
        )

        # --------------------------------------------------------
        # 2.  Model + DDP wrapper
        # --------------------------------------------------------
        # All ranks create the model instance. DDP will synchronize rank 0's weights.
        self.model = LlamaForCausalLM(self.hparams.model_config).to(self.device)
        tplr.logger.info(f"[Rank {self.rank}] Model created on {self.device}.")

        if self.world_size > 1:
            self.model = DDP(
                self.model,
                device_ids=[local_rank] if self.device.startswith("cuda") else None,
                output_device=local_rank if self.device.startswith("cuda") else None,
                broadcast_buffers=False,
                find_unused_parameters=False,
            )
            tplr.logger.info(f"[Rank {self.rank}] Model wrapped with DDP.")

        # Tokenizer should be loaded consistently. Assuming hparams provide necessary info.
        self.tokenizer = self.hparams.tokenizer  # Assuming this is lightweight

        # Init compression (all ranks, based on common hparams and model structure)
        # Ensure transformer uses the correct model (self.model.module if DDP)
        model_to_transform = self.model.module if self.world_size > 1 else self.model
        self.transformer = tplr.compress.TransformDCT(
            model_to_transform, target_chunk=self.hparams.target_chunk
        )
        self.compressor = tplr.compress.CompressDCT(
            use_quantization=True,
            quantization_bins=self.hparams.quantization_bins,
            quantization_range=self.hparams.quantization_range,
        )

<<<<<<< HEAD
        # Init optimizer and momentum
        self.optimizer = SGD(self.model.parameters(), lr=self.hparams.learning_rate)
        self.momentum = {}
        self.xshapes = {}
        self.totalks = {}
        for n, p in self.model.named_parameters():
            self.momentum[n] = torch.zeros_like(p)
            _, _, xshape, totalk, quant_params = self.compressor.compress(
                self.transformer.encode(self.momentum[n]), self.hparams.topk_compression
=======
        # Optimizer (all ranks)
        self.optimizer = optim.SGD(
            self.model.parameters(), lr=self.hparams.learning_rate
        )

        # Momentum, xshapes, totalks (all ranks, derived from model parameters)
        self.momentum: Dict[str, torch.Tensor] = {}
        self.xshapes: Dict[str, Any] = {}
        self.totalks: Dict[str, Any] = {}

        # Use self.model.module.named_parameters() if DDP wrapped, else self.model.named_parameters()
        named_params_iter = (
            self.model.module if self.world_size > 1 else self.model
        ).named_parameters()
        for n, p in named_params_iter:
            self.momentum[n] = torch.zeros_like(
                p, device=self.device
            )  # Ensure momentum is on correct device
            # Encode with model.module if DDP
            encoded_param = self.transformer.encode(self.momentum[n])
            _, _, xshape, totalk = self.compressor.compress(
                encoded_param, self.hparams.topk_compression
>>>>>>> 4a074347
            )
            self.xshapes[n] = xshape
            self.totalks[n] = totalk

        # Scheduler (all ranks)
        warmup_scheduler = LinearLR(
            self.optimizer, start_factor=0.1, end_factor=1.0, total_iters=250
        )
        cosine_scheduler = CosineAnnealingWarmRestarts(
            self.optimizer,
            T_0=self.hparams.t_max,
            T_mult=2,
            eta_min=self.hparams.learning_rate * 0.1,
        )
        self.scheduler = SequentialLR(
            self.optimizer,
            schedulers=[warmup_scheduler, cosine_scheduler],
            milestones=[250],
        )

        self.bootstrap_version = getattr(self.hparams, "checkpoint_init_version", None)
        tplr.logger.info(
            f"[Rank {self.rank}] Miner code_version={tplr.__version__} "
            f"checkpoint_init_flag={self.bootstrap_version or '<none>'}"
        )

        # Init comms (all ranks, config might be used by rank 0 for setup)
        self.comms = tplr.comms.Comms(
            wallet=self.wallet,
            save_location="/tmp",
            key_prefix="model",
            config=self.config,
            netuid=self.config.netuid,
            metagraph=self.metagraph,
            hparams=self.hparams,
            uid=self.uid,
        )

        if distrib.is_rank0():  # Bucket operations by rank 0
            self.bucket = self.comms.get_own_bucket("gradients", "read")
            self.comms.try_commit(self.wallet, self.bucket)
        distrib.barrier()  # Ensure rank 0 completes before others might proceed if dependent

        # Init state params (all ranks)
        self.stop_event = (
            asyncio.Event()
        )  # For async tasks, typically managed by rank 0 actions
        self.current_block = 0  # Will be updated by listener or broadcast
        self.current_window = 0  # Will be updated
        # start_window will be determined and synced in run()
        self.global_step = 0
        # self.comms.current_window needs to be updated based on synced current_window
        self.step_counter = 0
        self.window_step = 0
        self.total_tokens_processed = 0
        self.batch_times: List[float] = []
        self.gradient_iteration_counter = 0

        # --------------------------------------------------------
        # 3. Logging / WANDB only on rank-0
        # --------------------------------------------------------
        self.wandb = None
        self.metrics_logger = None
        if distrib.is_rank0():
            self.wandb = tplr.initialize_wandb(
                run_prefix="M",
                uid=self.uid,
                config=self.config,
                group="miner",
                job_type="mining",
            )

            if self.wandb:
                tplr.logger.info(
                    f"[Rank 0 W&B] Run initialized: {self.wandb.url or 'local run'}"
                )
            else:
                tplr.logger.warning("[Rank 0 W&B] WandB initialization failed.")

            self.metrics_logger = tplr.metrics.MetricsLogger(
                prefix="M",
                uid=self.uid,
                config=self.config,
                role="miner",
                group="miner",
                job_type="mining",
            )

        distrib.barrier()  # Ensure rank 0 logging is set up before proceeding

<<<<<<< HEAD
        # Initialize peer related attributes
        self.next_peers: list[int] | None = None
=======
        self.next_peers: Optional[tplr.comms.PeerArray] = (
            None  # Will be determined by rank 0 and broadcast
        )
>>>>>>> 4a074347
        self.peers_update_window = -1
        tplr.logger.info(f"[Rank {self.rank}] Initialization complete.")

        # let EVERY rank chat at INFO for the dataset loader
        from tplr.logging import enable_all_rank_logging

        enable_all_rank_logging("tplr.r2_dataset", level=logging.INFO)

    async def _load_checkpoint_and_sync(self, start_window: int):
        """Rank 0 loads checkpoint, broadcasts states to all ranks."""
        checkpoint_window_buffer = 5
        has_new_checkpoint_opportunity = (
            self.global_step
            >= self.hparams.checkpoint_frequency + checkpoint_window_buffer
        )

        loaded_model_state_dict = None
        loaded_optimizer_state_dict = None
        loaded_scheduler_state_dict = None
        loaded_momentum_dict = None  # This is self.momentum
        loaded_checkpoint_window_val = 0
        load_success = False

        if distrib.is_rank0():
            tplr.logger.info(
                f"[Rank 0] Attempting to load checkpoint for current_window: {self.current_window}"
            )
            model_to_load = self.model.module if self.world_size > 1 else self.model
            (
                success,
                _loaded_momentum,
                _loaded_checkpoint_window,
                _loaded_optimizer,
                _loaded_scheduler,
                _loaded_model_state_dict,  # Assuming load_checkpoint can return model_state_dict
            ) = await self.comms.load_checkpoint(
                model=model_to_load,  # Pass the actual model module for rank 0 to load into
                optimizer=self.optimizer,
                scheduler=self.scheduler,
                current_window=self.current_window,
                device="cpu",  # Load to CPU first for broadcasting
                init_version=tplr.__version__
                if has_new_checkpoint_opportunity
                else self.bootstrap_version,
            )
            if success:
                load_success = True
                loaded_model_state_dict = (
                    _loaded_model_state_dict  # This should be a state_dict
                )
                loaded_optimizer_state_dict = (
                    _loaded_optimizer.state_dict() if _loaded_optimizer else None
                )
                loaded_scheduler_state_dict = (
                    _loaded_scheduler.state_dict() if _loaded_scheduler else None
                )
                loaded_momentum_dict = _loaded_momentum  # This is self.momentum
                loaded_checkpoint_window_val = _loaded_checkpoint_window
                tplr.logger.info(
                    f"[Rank 0] Checkpoint loaded successfully. Window: {loaded_checkpoint_window_val}"
                )
            else:
                tplr.logger.info("[Rank 0] No checkpoint found or load failed.")

        # Broadcast results
        # Use broadcast_object for simplicity, for very large states, consider dist.broadcast for tensors
        load_results_list = [
            load_success,
            loaded_model_state_dict,
            loaded_optimizer_state_dict,
            loaded_scheduler_state_dict,
            loaded_momentum_dict,
            loaded_checkpoint_window_val,
        ]

        # All ranks participate in broadcast_object_list
        if distrib.is_rank0():
            distrib.broadcast_object_list(load_results_list, src=0)
        else:
            # Create placeholders for receiving objects
            placeholders = [None] * len(load_results_list)
            distrib.broadcast_object_list(placeholders, src=0)
            load_results_list = placeholders

        (
            load_success,
            loaded_model_state_dict,
            loaded_optimizer_state_dict,
            loaded_scheduler_state_dict,
            loaded_momentum_dict,
            loaded_checkpoint_window_val,
        ) = load_results_list

        if load_success:
            tplr.logger.info(
                f"[Rank {self.rank}] Received checkpoint data. Applying..."
            )
            # All ranks load the broadcasted states
            model_to_load_into = (
                self.model.module if self.world_size > 1 else self.model
            )
            if loaded_model_state_dict:
                # Ensure keys match, especially if DDP wrapper adds 'module.' prefix
                if self.world_size > 1 and not all(
                    k.startswith("module.") for k in loaded_model_state_dict.keys()
                ):
                    # If model was saved as model.module.state_dict(), it's fine.
                    # If saved as DDP(model).state_dict(), it might have 'module.' prefix. Adjust if necessary.
                    # Here, we assume load_checkpoint returns a state_dict compatible with model_to_load_into
                    pass  # Add key adjustment logic if needed based on how checkpoint is saved
                model_to_load_into.load_state_dict(
                    {k: v.to(self.device) for k, v in loaded_model_state_dict.items()}
                )

            if loaded_optimizer_state_dict:
                self.optimizer.load_state_dict(
                    {
                        k: (v.to(self.device) if isinstance(v, torch.Tensor) else v)
                        for k, v in loaded_optimizer_state_dict.items()
                    }
                )  # Optimizer states might need device transfer

            if loaded_scheduler_state_dict:
                self.scheduler.load_state_dict(loaded_scheduler_state_dict)

            if loaded_momentum_dict:  # self.momentum
                self.momentum = {
                    k: v.to(self.device) for k, v in loaded_momentum_dict.items()
                }

            tplr.logger.info(
                f"[Rank {self.rank}] Loaded checkpoint. Global Step: {self.global_step}, "
                f"Optimizer Step: {self.optimizer.state_dict()['state'].get(0, {}).get('step', 0)}, "
                f"Scheduler Step: {self.scheduler.last_epoch}"
            )

            # Catchup logic (coordinated or rank 0 leads)
            if (
                loaded_checkpoint_window_val < self.current_window
                and self.global_step > checkpoint_window_buffer
            ):
                tplr.logger.info(
                    f"[Rank {self.rank}] Checkpoint window {loaded_checkpoint_window_val} is behind current {self.current_window}. Catching up..."
                )
                # Ensure catchup_with_aggregation_server is DDP aware or its effects are broadcast
                await tplr.neurons.catchup_with_aggregation_server(
                    self, max(loaded_checkpoint_window_val, start_window)
                )  # self here refers to the Miner instance
            else:
                tplr.logger.info(
                    f"[Rank {self.rank}] Checkpoint up-to-date or no catchup needed."
                )
        else:
            tplr.logger.info(
                f"[Rank {self.rank}] No checkpoint found or load failed. Initializing model from scratch or proceeding with current state."
            )
            # Ensure model is on the correct device (already done in __init__)
            # self.model.to(self.device) # Redundant if already done and DDP handles sync

            # Re-initialize momentum if not loaded
            self.momentum = {}
            named_params_iter = (
                self.model.module if self.world_size > 1 else self.model
            ).named_parameters()
            for n, p in named_params_iter:
                self.momentum[n] = torch.zeros_like(p, device=self.device)

            tplr.logger.info(
                f"[Rank {self.rank}] Starting catchup from start window {start_window} to current {self.current_window}..."
            )
            await tplr.neurons.catchup_with_aggregation_server(self, start_window)

        distrib.barrier()  # Ensure all ranks are done with checkpoint loading/catchup

    async def run(self):
        # Start background block listener (all ranks run their own listener for now)
        # For strict window synchronization, rank 0 could listen and broadcast window updates.
        self.loop = asyncio.get_running_loop()
        self.executor = concurrent.futures.ThreadPoolExecutor(max_workers=CPU_COUNT)
        self.loop.set_default_executor(self.executor)

        self.listener = threading.Thread(
            target=self.block_listener, args=(self.loop,), daemon=True
        )
        self.listener.start()

        # Commitments: Rank 0 gets, broadcasts
        if distrib.is_rank0():
            initial_commitments = await self.comms.get_commitments()
            tplr.logger.info("[Rank 0] Loaded initial commitments.")
        else:
            initial_commitments = None
        self.comms.commitments = distrib.broadcast_object(initial_commitments, src=0)
        tplr.logger.info(f"[Rank {self.rank}] Initial commitments synchronized.")

        # --------------------------------------------------------
        # Determine start window – ask highest-stake validator once
        # --------------------------------------------------------
        if distrib.is_rank0():
            start_window = await self.comms.get_start_window()
            if start_window is None:
                raise RuntimeError(
                    "Could not find a valid start window. This should not be possible."
                )
            tplr.logger.info(f"[Rank 0] Using start_window: {start_window}")
        else:
            start_window = None  # placeholder
        start_window = distrib.broadcast_object(start_window, src=0)
        self.start_window = start_window  # Store it

        # Sync current_block and current_window initially after start_window is known
        # Block listener might take time to get first block. Rank 0 can get current block & broadcast.
        if distrib.is_rank0():
            self.current_block = self.subtensor.block  # Get latest block on rank 0
            self.current_window = int(
                self.current_block / self.hparams.blocks_per_window
            )
            block_window_payload = {
                "block": self.current_block,
                "window": self.current_window,
            }
        else:
            block_window_payload = None

        synced_bw_payload = distrib.broadcast_object(block_window_payload, src=0)
        self.current_block = synced_bw_payload["block"]
        self.current_window = synced_bw_payload["window"]
        self.comms.current_window = self.current_window  # Update comms attribute

        self.global_step = self.current_window - self.start_window
        tplr.logger.info(
            f"[Rank {self.rank}] Starting at Global Step: {self.global_step}, Current Window: {self.current_window}"
        )

        # # Load checkpoint and synchronize across ranks
        # await self._load_checkpoint_and_sync(self.start_window)

        if distrib.is_rank0():  # Commitment fetcher only on rank 0
            self.comms.start_commitment_fetcher()

        distrib.barrier()

        # Main loop
        while True:
            window_start_time = tplr.T()  # Timer T

            # Sync current window at the beginning of each loop iteration from Rank 0 via listener
            # This ensures all ranks operate on the same window deterministically
            if distrib.is_rank0():
                # Rank 0's listener updates self.current_window. Broadcast it.
                window_to_process_payload = {"window": self.current_window}
            else:
                window_to_process_payload = None

            synced_window_payload = distrib.broadcast_object(
                window_to_process_payload, src=0
            )
            step_window = synced_window_payload["window"]

            self.global_step = (
                step_window - self.start_window
            )  # Update global_step based on synced window
            tplr.logger.info(
                f"\n{'-' * 40} [Rank {self.rank}] Window: {step_window} (Global Step: {self.global_step}) {'-' * 40}"
            )

            peer_update_start_time = tplr.T()
            # Peer update: Rank 0 decides, broadcasts
            if distrib.is_rank0():
                await tplr.neurons.update_peers(
                    instance=self, window=step_window, peer_start=peer_update_start_time
                )
                # self.comms.peers should be updated by update_peers
                peers_to_broadcast = self.comms.peers
            else:
                peers_to_broadcast = None
            self.comms.peers = distrib.broadcast_object(peers_to_broadcast, src=0)
            if self.comms.peers is None:
                self.comms.peers = []  # Ensure it's a list
            tplr.logger.info(
                f"[Rank {self.rank}] {tplr.P(step_window, tplr.T() - peer_update_start_time)} Peers for window {step_window} synchronized: {self.comms.peers}"
            )

            data_load_start_time = tplr.T()
            # Data loading: Each rank loads its own shard (DDP standard)
            # rank_world() from distrib is fine
            current_rank, world_size_for_data = distrib.rank_world()

            base = (
                self.hparams.pages_per_window // world_size_for_data
            )  # minimum pages / rank
            remainder = (
                self.hparams.pages_per_window % world_size_for_data
            )  # first "remainder" ranks get +1

            pages_per_rank = base + (current_rank < remainder)

            # guarantee ≥1 page if world_size > pages_per_window (will oversample in that edge-case)
            if pages_per_rank == 0:
                pages_per_rank = 1

            pages = await tplr.r2_dataset.R2DatasetLoader.next_pages(
                offset=step_window * self.hparams.pages_per_window,
                n_pages=pages_per_rank,
                seed=self.uid,
                rank=current_rank,
                world_size=world_size_for_data,
            )
            debug_pages = distrib.all_gather_object(
                pages
            )  # list[ list[tuple] ] from every rank
            if distrib.is_rank0():
                flat = [tuple(p) for sub in debug_pages for p in sub]
                dups = set(x for x in flat if flat.count(x) > 1)
                if dups:
                    tplr.logger.warning(
                        f"Page overlap across ranks: {sorted(dups)[:10]} …"
                    )
                else:
                    tplr.logger.info(
                        f"Page split OK • total={len(flat)} • per-rank={[len(x) for x in debug_pages]}"
                    )

            loader = await tplr.r2_dataset.R2DatasetLoader.create(
                batch_size=self.hparams.batch_size,
                sequence_length=self.hparams.sequence_length,
                pages_info=pages,
                tokenizer=self.tokenizer,
            )
            tplr.logger.info(
                f"{tplr.P(step_window, tplr.T() - data_load_start_time)} [Rank {self.rank}] Loaded training data. "
                f"Pages: {[p[1] for p in pages] if pages else 'No pages'}"
            )

            training_start_time = tplr.T()
            tplr.logger.info(
                f"[Rank {self.rank}] Start accumulating gradients for window {step_window}..."
            )

            # Zero gradients before training loop for the window
            self.optimizer.zero_grad()

            total_loss_this_window = 0.0
            num_batches_this_window = 0
            tokens_this_window = 0

            self.model.train()  # Set model to train mode

            for i, batch in enumerate(loader):
                input_ids = torch.tensor(batch, dtype=torch.long).to(self.device)
                tokens_this_batch = input_ids.numel()
                tokens_this_window += tokens_this_batch
                labels = input_ids.clone()
                labels = torch.where(
                    labels == self.tokenizer.pad_token_id, -100, labels
                )

                with autocast(
                    device_type=self.device.split(":")[0],
                    dtype=torch.bfloat16,
                    enabled=self.device.startswith("cuda"),
                ):
                    outputs = self.model(input_ids=input_ids, labels=labels)

                # full loss, no gradient accumulation
                loss = outputs.loss
                total_loss_this_window += loss.item()

<<<<<<< HEAD
            if n_batches > 0:
                tplr.logger.info(
                    f"Normalizing gradients by {n_batches} accumulation steps"
                )
                for param in self.model.parameters():
                    if param.grad is not None:
                        param.grad.div_(n_batches)

            # If training completes before the window is exhausted, wait until the window ends.
            if self.current_window == step_window:
                tplr.logger.info(
                    "Training complete; waiting for window to be exhausted..."
=======
                loss.backward()  # ← DDP syncs grads right here
                num_batches_this_window += 1

                tplr.logger.debug(
                    f"[Rank {self.rank}] Loss: {outputs.loss.item()} [Window {step_window}, Batch {i + 1}]"
>>>>>>> 4a074347
                )

            tplr.logger.info(
                f"{tplr.P(step_window, tplr.T() - training_start_time)} "
                f"[Rank {self.rank}] Completed local gradient accumulation. "
                f"Batches: {num_batches_this_window}"
            )

            if distrib.is_rank0():  # only rank-0 polls chain
                while self.current_window == step_window:
                    await asyncio.sleep(0.1)
                rolled_window = self.current_window  # new window number
            else:
                rolled_window = None  # placeholder

            # rank-0 tells everybody the new window; others just block here
            rolled_window = distrib.broadcast_object(rolled_window, src=0)
            self.current_window = rolled_window  # keep local view in-sync
            distrib.barrier()  # all ranks aligned
            # ----------------------------------------------------------------------

            compression_start_time = tplr.T()
            put_completion_duration = 0.0
            upload_data_size_bytes = 0

            if distrib.is_rank0():
                # tplr.prepare_gradient_dict should take this model_ref_for_grads and extract .grad
                gradient_to_put, _, _, _ = tplr.prepare_gradient_dict(
                    self, pages, step_window
                )
                tplr.logger.info(
                    f"{tplr.P(step_window, tplr.T() - compression_start_time)} [Rank 0] Compressed local DDP-synced gradients for upload."
                )

                processed_state_dict_to_put = {}
                for (
                    k,
                    v_tensor,
                ) in (
                    gradient_to_put.items()
                ):  # Assuming gradient_to_put is a dict of tensors
                    if isinstance(v_tensor, torch.Tensor):
                        processed_state_dict_to_put[k] = (
                            v_tensor.cpu()
                        )  # Move to CPU for upload
                        upload_data_size_bytes += (
                            v_tensor.element_size() * v_tensor.nelement()
                        )
                    else:  # Handle other types if any
                        processed_state_dict_to_put[k] = v_tensor

                tplr.logger.info(
                    f"[Rank 0] Uploading {upload_data_size_bytes / (1024 * 1024):.2f} MB of own state for UID: {self.uid}, Window: {step_window}"
                )
                _put_start_time = tplr.T()
                await self.comms.put(
                    state_dict=processed_state_dict_to_put,
                    uid=str(self.uid),
                    window=step_window,
                    key="gradient",
                    global_step=self.global_step,
                    local=self.config.local,  # Use config.local
                    stale_retention=100,
                )
                put_completion_duration = tplr.T() - _put_start_time
                tplr.logger.info(
                    f"[Rank 0] Put task completed in {put_completion_duration:.2f}s."
                )

            distrib.barrier()  # Ensure rank 0 put completes if others depend or for timing consistency

            # Now, self.total_tokens_processed is consistent across all ranks and holds the global sum.

            # Update global counters (all ranks, consistently)
            # self.global_step is already updated based on step_window

            # # Checkpoint Saving (Rank 0 Only)
            # if distrib.is_rank0() and (self.global_step % self.hparams.checkpoint_frequency == 0):
            #     tplr.logger.info(f"[Rank 0] Creating checkpoint at global_step {self.global_step}")
            #     # Ensure momentum is current if it's part of SGD and not explicitly self.momentum
            #     # If self.momentum is custom, it should be passed.
            #     # Optimizer state will contain its own momentum if applicable.
            #     asyncio.create_task(
            #         self.comms.save_checkpoint(
            #             model=(self.model.module if self.world_size > 1 else self.model), # Save the underlying model
            #             optimizer=self.optimizer,
            #             scheduler=self.scheduler,
            #             momentum=self.momentum, # Pass the custom momentum dict
            #             global_step=self.global_step,
            #             sync_window=step_window, # Use the window that was just processed
            #             start_window=self.start_window
            #         )
            #     )

            # Timestamp for Gather: Rank 0 queries, broadcasts
            time_min_gather, time_max_gather = None, None
            if distrib.is_rank0():
                sync_block = self.current_window * self.hparams.blocks_per_window
                retries = 0
                delay = 1
                max_retries = 5
                max_delay = 60
                while True:
                    try:
                        response = self.subtensor.query_module(
                            "Timestamp", "Now", block=sync_block
                        )
                        if response is None or not isinstance(
                            response, bt_subtensor.ScaleObj
                        ):
                            raise ValueError(
                                f"Could not query timestamp for {sync_block}"
                            )
                        ts_value = (
                            cast(int, response.value) / 1000
                        )  # convert milliseconds to seconds
                        break
                    except Exception as e:
                        tplr.logger.error(
                            f"[Rank 0] Failed to query timestamp for block {sync_block}: {str(e)}. Retry {retries + 1}/{max_retries}"
                        )
                        retries += 1
                        if retries > max_retries:
                            tplr.logger.error(
                                "[Rank 0] Exceeded maximum retries for timestamp query."
                            )
                            raise e
                        time.sleep(delay)
                        delay = min(delay * 2, max_delay)

                time_min_gather = datetime.fromtimestamp(ts_value, tz=timezone.utc)
                time_max_gather = time_min_gather + timedelta(
                    seconds=self.hparams.time_window_delta_seconds
                )
                tplr.logger.info(
                    f"[Rank 0] Using time window for gather: {time_min_gather} to {time_max_gather}"
                )

            time_window_payload = distrib.broadcast_object(
                [time_min_gather, time_max_gather], src=0
            )
            time_min_gather, time_max_gather = (
                time_window_payload[0],
                time_window_payload[1],
            )
            # All ranks now have the same time_min_gather, time_max_gather (or None if rank 0 failed)

            # Gather Gradients: Rank 0 gathers, broadcasts the state_dict for application
            gather_start_time = tplr.T()
            gathered_state_dict_for_apply = None
            gather_success_rate = 0.0
            skipped_uids_gather: List[int] = []

            if distrib.is_rank0():
                tplr.logger.info(
                    f"[Rank 0] Starting gather task with peers: {self.comms.peers}"
                )
                # Ensure self.totalks and self.xshapes are based on the non-DDP model structure if needed by comms.gather
                # They were initialized based on self.model before DDP wrapping, which is usually fine.
                gather_result = await self.comms.gather(
                    my_uid=self.uid,
                    uids=self.comms.peers,
                    window=step_window,
                    key="gradient",
                    timeout=35,
                    device="cpu",
                    local=self.config.local,
                    stale_retention=100,
                    totalks=self.totalks,  # Pass xshapes here if gather needs it
                    time_min=time_min_gather,
                    time_max=time_max_gather,
                )
                if gather_result and gather_result.state_dict:
                    gathered_state_dict_for_apply = (
                        gather_result.state_dict
                    )  # This is the object with .idxs_key, .vals_key attrs
                    gather_success_rate = gather_result.success_rate * 100
                    skipped_uids_gather = gather_result.skipped_uids
                    tplr.logger.info(
                        f"[Rank 0] Gather task completed. Success rate: {gather_success_rate:.2f}%"
                    )
                else:
                    tplr.logger.warning(
                        "[Rank 0] Gather task failed or returned no state_dict."
                    )

            # Broadcast the gathered state_dict and related info
            # This object might be complex, ensure it's picklable
            gathered_payload = distrib.broadcast_object(
                [
                    gathered_state_dict_for_apply,
                    gather_success_rate,
                    skipped_uids_gather,
                ],
                src=0,
            )
            gathered_state_dict_for_apply, gather_success_rate, skipped_uids_gather = (
                gathered_payload
            )

            gather_duration = tplr.T() - gather_start_time
            tplr.logger.info(
                f"[Rank {self.rank}] Gather synchronization complete. Duration: {gather_duration:.2f}s"
            )

            # Apply Gathered Gradients and Optimizer Step
            model_update_start_time = tplr.T()
            model_ref_for_update = (
                self.model.module if self.world_size > 1 else self.model
            )

            # CRITICAL: The original code overwrites p.grad with gathered gradients.
            # This means DDP-synced local gradients are discarded unless they were part of the "put"
            # and then re-incorporated via the "gather" mechanism (e.g. from an aggregation server).
            # We need to zero_grad() before setting new grads from gathered results.
            self.optimizer.zero_grad()  # Clear any existing grads (e.g. DDP-synced local grads)

            if gathered_state_dict_for_apply:
                num_params_updated = 0
                for n, p in model_ref_for_update.named_parameters():
                    if not p.requires_grad:
                        continue

                    idxs_key, vals_key = n + "idxs", n + "vals"
                    # gathered_state_dict_for_apply is the custom object, not a PyTorch state_dict
                    idxs = getattr(gathered_state_dict_for_apply, idxs_key, None)
                    vals = getattr(gathered_state_dict_for_apply, vals_key, None)

<<<<<<< HEAD
            if gather_result is not None and gather_result.state_dict is not None:
                for n, p in self.model.named_parameters():
                    idxs_key = n + "idxs"
                    vals_key = n + "vals"
                    quant_key = n + "quant_params"

                    idxs = getattr(gather_result.state_dict, idxs_key, None)
                    vals = getattr(gather_result.state_dict, vals_key, None)
                    quant_params = getattr(gather_result.state_dict, quant_key, None)
=======
>>>>>>> 4a074347
                    if idxs is not None and vals is not None:
                        if not isinstance(idxs, (list, tuple)):
                            idxs = [idxs]
                        if not isinstance(vals, (list, tuple)):
                            vals = [vals]

                        # Decompress on the correct device
                        # Ensure p is on self.device. self.transformer/compressor should handle device placement or expect inputs on device.
                        # Ensure xshapes and totalks are correctly sourced (from __init__)
                        new_grad_val = self.transformer.decode(
                            self.compressor.batch_decompress(
<<<<<<< HEAD
                                p.to(self.config.device),
                                idxs,
                                vals,
                                xshapes[n],
                                totalks[n],
                                quant_params,
=======
                                p.to(
                                    self.device
                                ),  # Ensure p is on device for decompression shape reference
                                [
                                    i.to(self.device) for i in idxs
                                ],  # Ensure idxs/vals tensors are on device
                                [v.to(self.device) for v in vals],
                                self.xshapes[n],
                                self.totalks[n],
>>>>>>> 4a074347
                            )
                        )

                        # Assign to p.grad
                        p.grad = (
                            new_grad_val.sign_()
                        )  # Apply sign operation as in original
                        num_params_updated += 1
                    else:
                        # If a param has no gathered gradient, its .grad will be None (due to optimizer.zero_grad())
                        # This means it won't be updated by optimizer.step(). This might be intended.
                        tplr.logger.debug(
                            f"[Rank {self.rank}] Param '{n}' missing idx/val in gathered_state_dict – grad will be None."
                        )
                if num_params_updated > 0:
                    self.optimizer.step()  # Apply updates from gathered (and signed) gradients
                    self.scheduler.step()  # Step scheduler after optimizer
                    tplr.logger.info(
                        f"{tplr.P(step_window, tplr.T() - model_update_start_time)} [Rank {self.rank}] Updated model using gathered gradients for {num_params_updated} params."
                    )
                else:
                    tplr.logger.warning(
                        f"{tplr.P(step_window, tplr.T() - model_update_start_time)} [Rank {self.rank}] No parameters updated from gathered gradients (all grads were None). Optimizer step skipped."
                    )

            else:
                tplr.logger.info(
                    f"{tplr.P(step_window, tplr.T() - model_update_start_time)} [Rank {self.rank}] No gathered gradients to apply. Optimizer step skipped."
                )

            if torch.cuda.is_available():
                torch.cuda.empty_cache()
            model_update_duration = tplr.T() - model_update_start_time
            distrib.barrier()  # Ensure all ranks finish window processing before starting next

            # ──────────────────────────────────────────────────────────────
            # Metrics (all ranks → gather → aggregate on rank-0)
            # ──────────────────────────────────────────────────────────────

            # --- local stats ------------------------------------------------
            local_stats = {
                "loss_sum": total_loss_this_window,
                "batches": num_batches_this_window,
                "tokens": tokens_this_window,
                "train_time": tplr.T() - training_start_time,
                "data_time": tplr.T() - data_load_start_time,
                "comp_time": tplr.T() - compression_start_time,
                "put_time": put_completion_duration,
                "gather_time": gather_duration,
                "model_update_time": model_update_duration,
                "grad_norms": [
                    p.grad.norm().item()
                    for p in model_ref_for_update.parameters()
                    if p.grad is not None
                ],
                "weight_norms": [
                    p.norm().item() for p in model_ref_for_update.parameters()
                ],
                "momentum_norms": [
                    m.norm().item() for m in self.momentum.values() if m is not None
                ],
            }

            gathered_stats = distrib.all_gather_object(
                local_stats
            )  # list[dict] (len = world_size)

            if distrib.is_rank0():
                # --- aggregate ---------------------------------------------
                agg = {
                    "loss_sum": sum(s["loss_sum"] for s in gathered_stats),
                    "batches": sum(s["batches"] for s in gathered_stats),
                    "tokens": sum(s["tokens"] for s in gathered_stats),
                    "train_time": max(
                        s["train_time"] for s in gathered_stats
                    ),  # wall-clock
                    "data_time": max(s["data_time"] for s in gathered_stats),
                    "comp_time": max(s["comp_time"] for s in gathered_stats),
                    "put_time": max(s["put_time"] for s in gathered_stats),
                    "gather_time": max(s["gather_time"] for s in gathered_stats),
                    "model_update_time": max(
                        s["model_update_time"] for s in gathered_stats
                    ),
                }
                # concatenate & compute means/stds
                all_grad_norms = [x for s in gathered_stats for x in s["grad_norms"]]
                all_weight_norms = [
                    x for s in gathered_stats for x in s["weight_norms"]
                ]
                all_momentum_norms = [
                    x for s in gathered_stats for x in s["momentum_norms"]
                ]

                avg_loss_this_window = float(agg["loss_sum"] / max(1, agg["batches"]))
                tokens_per_sec_cluster = float(
                    agg["tokens"] / max(1e-6, agg["train_time"])
                )
                mean_grad_norm = (
                    sum(all_grad_norms) / len(all_grad_norms) if all_grad_norms else 0.0
                )

                # Calculate grad_norm_std and ensure it's explicitly a Python float.
                # The .item() from std() on a float tensor should be float, and 0.0 is float.
                grad_norm_std_value = 0.0
                if len(all_grad_norms) > 1:
                    grad_norm_std_value = float(
                        torch.tensor(all_grad_norms).std().item()
                    )
                # else, it remains 0.0, which is already a float.

                mean_weight_norm = (
                    sum(all_weight_norms) / len(all_weight_norms)
                    if all_weight_norms
                    else 0.0
                )
                mean_momentum_norm = (
                    sum(all_momentum_norms) / len(all_momentum_norms)
                    if all_momentum_norms
                    else 0.0
                )

                window_total_duration = tplr.T() - window_start_time

                current_window_global_tokens = agg["tokens"]
                new_global_total_tokens = (
                    self.total_tokens_processed + current_window_global_tokens
                )

                log_payload = {
                    "miner/loss": avg_loss_this_window,
                    "miner/tokens_per_sec": tokens_per_sec_cluster,
                    "miner/total_tokens": new_global_total_tokens,
                    "miner/batch_tokens": current_window_global_tokens,
                    "miner/global_step": self.global_step,
                    "miner/learning_rate": self.scheduler.get_last_lr()[0],
                    "miner/mean_grad_norm": mean_grad_norm,
                    "miner/grad_norm_std_float": grad_norm_std_value,
                    "miner/mean_weight_norm": mean_weight_norm,
                    "miner/mean_momentum_norm": mean_momentum_norm,
                    "miner/gather/success_rate": gather_success_rate,
<<<<<<< HEAD
                },
                step=self.global_step,
            )

            self.metrics_logger.log(
                measurement="training_step_v2",
                tags={
                    "window": self.current_window,
                    "global_step": self.global_step,
                },
                fields={
                    "loss": loss_value,
                    "n_gather_peers": int(len(self.comms.peers)),
                    "gather_success_rate": gather_success_rate,
                    "gather_peers": json.dumps(self.comms.peers),
                    "skipped_peers": json.dumps(
                        gather_result.skipped_uids if gather_result else []
                    ),
                    "window_total_time": window_total_time,
                    "peer_update_time": peer_update_time,
                    "compression_time": compression_time,
                    "gather_time": gather_time,
                    "put_time": put_completion_time,
                    "model_update_time": model_update_time,
                    "tokens_per_sec": tokens_per_sec,
                },
            )
            tplr.logger.info("Finished metrics logging call for miner")

            self.global_step += 1
            self.window_step += 1
            tplr.logger.info(f"Total optimization steps: {self.global_step}")

            # Log profiling summary every 10 windows
            if self.current_window % 10 == 0:
                tplr.logger.info("Logging performance profiling summary...")
                tplr.r2_dataset.R2DatasetLoader.log_profiling_summary()

            # Save checkpoint logic
            if self.global_step % self.hparams.checkpoint_frequency == 0:
                tplr.logger.info(
                    f"Creating checkpoint at global_step {self.global_step}"
                )

                # asyncio checkpoint saving task
                asyncio.create_task(
                    self.comms.save_checkpoint(
                        model=self.model,
                        optimizer=self.optimizer,
                        scheduler=self.scheduler,
                        momentum=self.momentum,
                        global_step=self.global_step,
                        current_window=self.current_window,
                        start_window=self.start_window,
=======
                    "miner/gather/num_peers": len(self.comms.peers),
                    "miner/gather/skipped_peers_count": len(skipped_uids_gather),
                    "timing/window_total_duration": window_total_duration,
                    "timing/data_loading_duration": agg["data_time"],
                    "timing/training_duration": agg["train_time"],
                    "timing/compression_duration": agg["comp_time"],
                    "timing/put_duration": agg["put_time"],
                    "timing/gather_duration": agg["gather_time"],
                    "timing/model_update_duration": agg["model_update_time"],
                }
                if torch.cuda.is_available():
                    log_payload["miner/gpu_memory_allocated_mb"] = (
                        torch.cuda.memory_allocated(self.device) / 1024**2
                    )
                    log_payload["miner/gpu_memory_reserved_mb"] = (
                        torch.cuda.memory_reserved(self.device) / 1024**2
>>>>>>> 4a074347
                    )

                if self.wandb:
                    try:
                        self.wandb.log(log_payload, step=self.global_step)
                    except Exception as e:
                        tplr.logger.warning(f"[Rank 0 W&B] Log failed: {e}")

                if self.metrics_logger:
                    # Adapt fields for InfluxDB
                    # The key "miner/grad_norm_std_float" will become "grad_norm_std_float" in InfluxDB
                    influx_fields = {
                        k.replace("miner/", "").replace("timing/", "time_"): _safe_json(
                            v
                        )
                        for k, v in log_payload.items()
                    }

                    # Ensure all numeric values are explicitly converted to the same type (float)
                    # to avoid type conflicts with InfluxDB
                    for key in influx_fields:
                        if isinstance(
                            influx_fields[key], (int, float, np.integer, np.floating)
                        ):
                            influx_fields[key] = float(influx_fields[key])

                    influx_fields["gather_peers_list"] = json.dumps(
                        [int(u) for u in self.comms.peers]
                    )
                    influx_fields["skipped_peers_list"] = json.dumps(
                        skipped_uids_gather
                    )

                    self.metrics_logger.log(
                        measurement="training_step_v2",
                        tags={"window": step_window, "global_step": self.global_step},
                        fields=influx_fields,
                    )
                tplr.logger.info(
                    f"[Rank 0] Metrics (cluster-wide) logged for global_step {self.global_step}."
                )

                # Update rank 0's self.total_tokens_processed to the new global total
                self.total_tokens_processed = new_global_total_tokens

            # Broadcast the updated global total_tokens_processed from rank 0 to all ranks
            # All ranks (including rank 0) will receive this value.
            if distrib.is_rank0():
                # Rank 0 has the authoritative value to broadcast
                value_to_broadcast = self.total_tokens_processed
            else:
                # Other ranks provide a placeholder for the broadcast operation
                value_to_broadcast = None

            self.total_tokens_processed = distrib.broadcast_object(
                value_to_broadcast, src=0
            )

            # Wait for next window signal from Rank 0 (managed at the start of the loop)
            # The old "while self.current_window == step_window: await asyncio.sleep(0.1)"
            # is now implicitly handled by the broadcast of `step_window` at the loop start.
            # If all ranks finish quickly, they will wait at the broadcast_object for the next window.
            tplr.logger.info(
                f"[Rank {self.rank}] Finished window {step_window}. Waiting for next window signal."
            )
            self.window_step += (
                1  # Local counter for windows processed by this miner instance
            )

            # Log total window time at the end
            window_total_duration = tplr.T() - window_start_time
            tplr.logger.info(
                f"{tplr.P(step_window, window_total_duration)} [Rank {self.rank}] Completed window iteration"
            )

    def block_listener(self, loop: asyncio.AbstractEventLoop):
        # This listener runs on all ranks. Rank 0's updates to self.current_window will be broadcast.
        # Other ranks' listeners are mostly for their own logging or potential fallback.
        asyncio.set_event_loop(loop)  # Set event loop for this thread

        def handler(
            event_details,
        ):  # Renamed 'event' to 'event_details' to avoid conflict
            try:
                new_block = int(event_details["header"]["number"])
                new_window = int(new_block / self.hparams.blocks_per_window)

                # Only Rank 0's updates to self.current_block/window are authoritative for the main loop
                # via broadcasting. Other ranks can log or use for local checks.
                if distrib.is_rank0():
                    if new_window != self.current_window:
                        tplr.logger.info(
                            f"[Rank 0 BlockListener] New window detected: {new_window} (from block {new_block}). Old: {self.current_window}"
                        )
                        self.current_block = new_block
                        self.current_window = new_window
                        self.comms.current_window = new_window  # Update comms as well
                else:  # Non-rank0 listeners can log if their view diverges significantly (for debugging)
                    if (
                        abs(new_block - self.current_block)
                        > self.hparams.blocks_per_window
                    ):  # Example divergence check
                        tplr.logger.debug(
                            f"[Rank {self.rank} BlockListener] Local block {new_block}, window {new_window}. Synced block is {self.current_block}"
                        )

            except Exception as e:
                tplr.logger.error(
                    f"[Rank {self.rank} BlockListener] Error processing block event: {e}"
                )

        backoff = 1
        max_backoff = 60
        while (
            not self.stop_event.is_set()
        ):  # Assuming self.stop_event is set on shutdown
            try:
                # Each rank subscribes. Redundant but simple.
                # Could be Rank 0 only + internal broadcast if subtensor connections are an issue.
                sub_instance = bt.subtensor(
                    config=self.config
                )  # Fresh instance for thread safety potentially
                sub_instance.substrate.subscribe_block_headers(
                    handler
                )  # This is a blocking call
                # If subscribe_block_headers returns, it means connection was lost or exited cleanly.
                tplr.logger.warning(
                    f"[Rank {self.rank} BlockListener] Subscription ended. Reconnecting..."
                )
                backoff = (
                    1  # Reset backoff on successful exit (though usually it's an error)
                )
            except websockets.exceptions.ConnectionClosedError as e:  # type: ignore
                tplr.logger.warning(
                    f"[Rank {self.rank} BlockListener] Websocket ConnectionClosedError: {e}. Retrying in {backoff}s."
                )
            except Exception as e:
                tplr.logger.error(
                    f"[Rank {self.rank} BlockListener] Subscription error: {e}. Retrying in {backoff}s."
                )

            if self.stop_event.is_set():
                break
            time.sleep(backoff)
            backoff = min(backoff * 2, max_backoff)
        tplr.logger.info(f"[Rank {self.rank} BlockListener] Listener thread stopped.")

    async def _wait_for_start_window(
        self, poll_interval: float = 5.0, timeout: int = 300
    ) -> int:
        """Rank 0 polls chain until a non-zero start window appears or determined by current block."""
        assert distrib.is_rank0(), "Only Rank 0 should wait for start window this way."

        deadline = time.monotonic() + timeout
        while time.monotonic() < deadline:
            # Get current block and calculate window
            current_block_val = self.subtensor.block
            current_window_val = int(current_block_val / self.hparams.blocks_per_window)

            # A simple heuristic: if current window is positive, consider it the start.
            # Or, if there's a specific minimum window defined in hparams.
            min_start_window = getattr(self.hparams, "min_start_window", 1)
            if current_window_val >= min_start_window:
                tplr.logger.info(
                    f"[Rank 0] Determined start window {current_window_val} from current block {current_block_val}."
                )
                # Update self for consistency before broadcasting
                self.current_block = current_block_val
                self.current_window = current_window_val
                return current_window_val

            tplr.logger.info(
                f"[Rank 0] Waiting for a valid start window. Current block: {current_block_val}, window: {current_window_val}. Polling in {poll_interval}s."
            )
            await asyncio.sleep(poll_interval)

        raise RuntimeError(f"[Rank 0] Timed out ({timeout}s) waiting for start window.")

    def _safe_json(val):
        """Convert tensors / numpy / containers → plain python scalars/lists."""
        if isinstance(val, torch.Tensor):
            return val.item() if val.ndim == 0 else val.tolist()
        if isinstance(val, (np.ndarray,)):
            return val.tolist()
        if isinstance(val, (np.generic,)):  # numpy scalar
            return val.item()
        if isinstance(val, (list, tuple)):
            return [_safe_json(x) for x in val]
        if isinstance(val, dict):
            return {k: _safe_json(v) for k, v in val.items()}
        return val


def _safe_json(val):
    """Convert tensors / numpy / containers → plain python scalars/lists."""
    if isinstance(val, torch.Tensor):
        return val.item() if val.ndim == 0 else val.tolist()
    if isinstance(val, (np.ndarray,)):
        return val.tolist()
    if isinstance(val, (np.generic,)):  # numpy scalar
        return val.item()
    if isinstance(val, (list, tuple)):
        return [_safe_json(x) for x in val]
    if isinstance(val, dict):
        return {k: _safe_json(v) for k, v in val.items()}
    return val


def main():
    uvloop.install()
    miner_instance = Miner()
    try:
        asyncio.run(miner_instance.run())
    except KeyboardInterrupt:
        tplr.logger.info("Miner shutting down...")
    except Exception as e:
        tplr.logger.error(f"Unhandled exception in miner: {e}", exc_info=True)
    finally:
        if distrib.is_initialized():
            distrib.cleanup()
        tplr.logger.info("Miner run loop finished.")


if __name__ == "__main__":
    main()<|MERGE_RESOLUTION|>--- conflicted
+++ resolved
@@ -21,40 +21,38 @@
 import asyncio
 import concurrent.futures
 import json
+import logging  # ← NEW
 import os
 import random
 import sys
 import threading
 import time
 from datetime import datetime, timedelta, timezone
-from typing import cast, Any, Dict, Optional, List
-import logging  # ← NEW
+from typing import Any, Dict, List, Optional, cast
 
 import bittensor as bt
+import bittensor.core.subtensor as bt_subtensor
 import numpy as np
 import torch
-from torch import autocast
+import torch.optim as optim
+
+# Local
+import tplr
+import tplr.distrib as distrib  # Using the provided distrib.py content
 import uvloop
 import websockets
-
-import bittensor.core.subtensor as bt_subtensor
-import torch.optim as optim
+from torch import autocast
+from torch.nn.parallel import DistributedDataParallel as DDP
 from torch.optim.lr_scheduler import (
     CosineAnnealingWarmRestarts,
     LinearLR,
     SequentialLR,
 )
-from torch.nn.parallel import DistributedDataParallel as DDP
-from transformers import LlamaForCausalLM
-
-# Local
-import tplr
-import tplr.distrib as distrib  # Using the provided distrib.py content
 from tplr.distrib import (
     ddp_init,
     # rank_world is already available as distrib.rank_world
 )
-
+from transformers import LlamaForCausalLM
 
 CPU_COUNT = os.cpu_count() or 4
 CPU_MAX_CONNECTIONS = min(100, max(30, CPU_COUNT * 4))
@@ -71,15 +69,12 @@
             "--project", type=str, default="templar", help="Wandb project."
         )
         parser.add_argument(
-<<<<<<< HEAD
             "--actual-batch-size",
             type=int,
             default=None,
             help="Override the batch size defined in hparams.",
         )
         parser.add_argument(
-            "--device", type=str, default="cuda", help="Device to use for training"
-=======
             "--device",
             type=str,
             default="cuda",
@@ -90,7 +85,6 @@
         )
         parser.add_argument(
             "--trace", action="store_true", help="Enable trace logging."
->>>>>>> 4a074347
         )
         parser.add_argument(
             "--store-gathers",
@@ -139,6 +133,13 @@
         # --------------------------------------------------------
         self.config = Miner.config()  # All ranks parse CLI
 
+        if self.config.actual_batch_size is not None:
+            tplr.logger.info(
+                f"Overriding hparams batch size: {self.hparams.batch_size} -> {self.config.actual_batch_size}"
+            )
+            self.hparams.batch_size = self.config.actual_batch_size
+
+        # Init bittensor objects
         # WORLD_SIZE and LOCAL_RANK should be set by torchrun
         world_size = int(os.getenv("WORLD_SIZE", "1"))
         # LOCAL_RANK is the rank of the process on the current node.
@@ -186,18 +187,8 @@
         self.hparams = distrib.broadcast_object(self.hparams, src=0)
         tplr.logger.info(f"[Rank {self.rank}] HParams synchronized.")
 
-<<<<<<< HEAD
-        if self.config.actual_batch_size is not None:
-            tplr.logger.info(
-                f"Overriding hparams batch size: {self.hparams.batch_size} -> {self.config.actual_batch_size}"
-            )
-            self.hparams.batch_size = self.config.actual_batch_size
-
-        # Init bittensor objects
-=======
         # Bittensor objects
         # Wallet and Subtensor can be initialized by all ranks
->>>>>>> 4a074347
         self.wallet = bt.wallet(config=self.config)
         self.subtensor = bt.subtensor(config=self.config)
 
@@ -264,17 +255,6 @@
             quantization_range=self.hparams.quantization_range,
         )
 
-<<<<<<< HEAD
-        # Init optimizer and momentum
-        self.optimizer = SGD(self.model.parameters(), lr=self.hparams.learning_rate)
-        self.momentum = {}
-        self.xshapes = {}
-        self.totalks = {}
-        for n, p in self.model.named_parameters():
-            self.momentum[n] = torch.zeros_like(p)
-            _, _, xshape, totalk, quant_params = self.compressor.compress(
-                self.transformer.encode(self.momentum[n]), self.hparams.topk_compression
-=======
         # Optimizer (all ranks)
         self.optimizer = optim.SGD(
             self.model.parameters(), lr=self.hparams.learning_rate
@@ -284,23 +264,24 @@
         self.momentum: Dict[str, torch.Tensor] = {}
         self.xshapes: Dict[str, Any] = {}
         self.totalks: Dict[str, Any] = {}
+        self.quant_params: Dict[str, Any] = {}
 
         # Use self.model.module.named_parameters() if DDP wrapped, else self.model.named_parameters()
         named_params_iter = (
             self.model.module if self.world_size > 1 else self.model
-        ).named_parameters()
+        ).named_parameters()  # type: ignore
         for n, p in named_params_iter:
             self.momentum[n] = torch.zeros_like(
                 p, device=self.device
             )  # Ensure momentum is on correct device
             # Encode with model.module if DDP
             encoded_param = self.transformer.encode(self.momentum[n])
-            _, _, xshape, totalk = self.compressor.compress(
+            _, _, xshape, totalk, quant_params = self.compressor.compress(
                 encoded_param, self.hparams.topk_compression
->>>>>>> 4a074347
             )
             self.xshapes[n] = xshape
             self.totalks[n] = totalk
+            self.quant_params[n] = quant_params
 
         # Scheduler (all ranks)
         warmup_scheduler = LinearLR(
@@ -388,14 +369,9 @@
 
         distrib.barrier()  # Ensure rank 0 logging is set up before proceeding
 
-<<<<<<< HEAD
-        # Initialize peer related attributes
-        self.next_peers: list[int] | None = None
-=======
         self.next_peers: Optional[tplr.comms.PeerArray] = (
             None  # Will be determined by rank 0 and broadcast
         )
->>>>>>> 4a074347
         self.peers_update_window = -1
         tplr.logger.info(f"[Rank {self.rank}] Initialization complete.")
 
@@ -764,26 +740,19 @@
                 loss = outputs.loss
                 total_loss_this_window += loss.item()
 
-<<<<<<< HEAD
-            if n_batches > 0:
+            if num_batches_this_window > 0:
                 tplr.logger.info(
-                    f"Normalizing gradients by {n_batches} accumulation steps"
+                    f"Normalizing gradients by {num_batches_this_window} accumulation steps"
                 )
                 for param in self.model.parameters():
                     if param.grad is not None:
-                        param.grad.div_(n_batches)
-
-            # If training completes before the window is exhausted, wait until the window ends.
-            if self.current_window == step_window:
-                tplr.logger.info(
-                    "Training complete; waiting for window to be exhausted..."
-=======
+                        param.grad.div_(num_batches_this_window)
+
                 loss.backward()  # ← DDP syncs grads right here
                 num_batches_this_window += 1
 
                 tplr.logger.debug(
                     f"[Rank {self.rank}] Loss: {outputs.loss.item()} [Window {step_window}, Batch {i + 1}]"
->>>>>>> 4a074347
                 )
 
             tplr.logger.info(
@@ -813,7 +782,7 @@
                 # tplr.prepare_gradient_dict should take this model_ref_for_grads and extract .grad
                 gradient_to_put, _, _, _ = tplr.prepare_gradient_dict(
                     self, pages, step_window
-                )
+                )  # type: ignore
                 tplr.logger.info(
                     f"{tplr.P(step_window, tplr.T() - compression_start_time)} [Rank 0] Compressed local DDP-synced gradients for upload."
                 )
@@ -1007,23 +976,17 @@
                     if not p.requires_grad:
                         continue
 
-                    idxs_key, vals_key = n + "idxs", n + "vals"
+                    idxs_key = n + "idxs"
+                    vals_key = n + "vals"
+                    quant_key = n + "quant_params"
+
                     # gathered_state_dict_for_apply is the custom object, not a PyTorch state_dict
                     idxs = getattr(gathered_state_dict_for_apply, idxs_key, None)
                     vals = getattr(gathered_state_dict_for_apply, vals_key, None)
-
-<<<<<<< HEAD
-            if gather_result is not None and gather_result.state_dict is not None:
-                for n, p in self.model.named_parameters():
-                    idxs_key = n + "idxs"
-                    vals_key = n + "vals"
-                    quant_key = n + "quant_params"
-
-                    idxs = getattr(gather_result.state_dict, idxs_key, None)
-                    vals = getattr(gather_result.state_dict, vals_key, None)
-                    quant_params = getattr(gather_result.state_dict, quant_key, None)
-=======
->>>>>>> 4a074347
+                    quant_params = getattr(
+                        gathered_state_dict_for_apply, quant_key, None
+                    )
+
                     if idxs is not None and vals is not None:
                         if not isinstance(idxs, (list, tuple)):
                             idxs = [idxs]
@@ -1035,14 +998,6 @@
                         # Ensure xshapes and totalks are correctly sourced (from __init__)
                         new_grad_val = self.transformer.decode(
                             self.compressor.batch_decompress(
-<<<<<<< HEAD
-                                p.to(self.config.device),
-                                idxs,
-                                vals,
-                                xshapes[n],
-                                totalks[n],
-                                quant_params,
-=======
                                 p.to(
                                     self.device
                                 ),  # Ensure p is on device for decompression shape reference
@@ -1052,7 +1007,7 @@
                                 [v.to(self.device) for v in vals],
                                 self.xshapes[n],
                                 self.totalks[n],
->>>>>>> 4a074347
+                                quant_params,
                             )
                         )
 
@@ -1193,62 +1148,6 @@
                     "miner/mean_weight_norm": mean_weight_norm,
                     "miner/mean_momentum_norm": mean_momentum_norm,
                     "miner/gather/success_rate": gather_success_rate,
-<<<<<<< HEAD
-                },
-                step=self.global_step,
-            )
-
-            self.metrics_logger.log(
-                measurement="training_step_v2",
-                tags={
-                    "window": self.current_window,
-                    "global_step": self.global_step,
-                },
-                fields={
-                    "loss": loss_value,
-                    "n_gather_peers": int(len(self.comms.peers)),
-                    "gather_success_rate": gather_success_rate,
-                    "gather_peers": json.dumps(self.comms.peers),
-                    "skipped_peers": json.dumps(
-                        gather_result.skipped_uids if gather_result else []
-                    ),
-                    "window_total_time": window_total_time,
-                    "peer_update_time": peer_update_time,
-                    "compression_time": compression_time,
-                    "gather_time": gather_time,
-                    "put_time": put_completion_time,
-                    "model_update_time": model_update_time,
-                    "tokens_per_sec": tokens_per_sec,
-                },
-            )
-            tplr.logger.info("Finished metrics logging call for miner")
-
-            self.global_step += 1
-            self.window_step += 1
-            tplr.logger.info(f"Total optimization steps: {self.global_step}")
-
-            # Log profiling summary every 10 windows
-            if self.current_window % 10 == 0:
-                tplr.logger.info("Logging performance profiling summary...")
-                tplr.r2_dataset.R2DatasetLoader.log_profiling_summary()
-
-            # Save checkpoint logic
-            if self.global_step % self.hparams.checkpoint_frequency == 0:
-                tplr.logger.info(
-                    f"Creating checkpoint at global_step {self.global_step}"
-                )
-
-                # asyncio checkpoint saving task
-                asyncio.create_task(
-                    self.comms.save_checkpoint(
-                        model=self.model,
-                        optimizer=self.optimizer,
-                        scheduler=self.scheduler,
-                        momentum=self.momentum,
-                        global_step=self.global_step,
-                        current_window=self.current_window,
-                        start_window=self.start_window,
-=======
                     "miner/gather/num_peers": len(self.comms.peers),
                     "miner/gather/skipped_peers_count": len(skipped_uids_gather),
                     "timing/window_total_duration": window_total_duration,
@@ -1265,7 +1164,6 @@
                     )
                     log_payload["miner/gpu_memory_reserved_mb"] = (
                         torch.cuda.memory_reserved(self.device) / 1024**2
->>>>>>> 4a074347
                     )
 
                 if self.wandb:
@@ -1283,6 +1181,11 @@
                         )
                         for k, v in log_payload.items()
                     }
+
+                    # Log profiling summary every 10 windows
+                    if self.current_window % 10 == 0:
+                        tplr.logger.info("Logging performance profiling summary...")
+                        tplr.r2_dataset.R2DatasetLoader.log_profiling_summary()
 
                     # Ensure all numeric values are explicitly converted to the same type (float)
                     # to avoid type conflicts with InfluxDB
