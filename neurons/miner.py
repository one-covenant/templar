--- conflicted
+++ resolved
@@ -245,26 +245,13 @@
         self.uid = self.metagraph.hotkeys.index(self.wallet.hotkey.ss58_address)
         super().__init__()
 
-<<<<<<< HEAD
-        # Init model with hparams config
-        self.model = LlamaForCausalLM(self.hparams.model_config)
-        self.model.to(self.device)  # type: ignore[reportArgumentType]
-        if self.world_size < 4:
-            self.model.gradient_checkpointing_enable()
-        tplr.logger.info("[Init] Llama model instantiated & on device")
-        self.expected_compressed_params = self.get_expected_params()
-
-        compile_mode = "default"
-        self.model = cast(
-            LlamaForCausalLM, torch.compile(self.model, mode=compile_mode)
-=======
         # Initialize TorchTitan model using model factory
         self.model = initialize_torchtitan_model(
             hparams=self.hparams,
             role="miner",
             device=str(self.device),
             world_size=self.world_size,
->>>>>>> 29bb7134
+            self.expected_compressed_params = self.get_expected_params()
         )
 
         # Store parallelization parameters for later use
