--- conflicted
+++ resolved
@@ -2032,7 +2032,7 @@
         dummy_comms.check_compressed_indices("param", invalid_list, totalk)
 
 
-<<<<<<< HEAD
+
 # Tests for `weighted_random_sample_no_replacement`
 async def test_empty_candidates(comms_instance):
     """
@@ -2164,7 +2164,7 @@
     assert comms_instance.peers == expected_peers, (
         f"Aggregator peers mismatch.\nExpected: {expected_peers}\nGot: {comms_instance.peers}"
     )
-=======
+
 # Time-based Filtering Tests for comms.s3_get_object
 # These tests verify that objects are correctly filtered based on their LastModified timestamp
 
@@ -2909,5 +2909,4 @@
 
     finally:
         # Restore the original method
-        comms_instance.gather = original_gather
->>>>>>> fb2df14b
+        comms_instance.gather = original_gather