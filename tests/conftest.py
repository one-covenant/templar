<<<<<<< HEAD
"""Global pytest fixtures"""
import pytest
from unittest.mock import patch
from tests.mocks import (
    MockWallet,
    MockSubtensor,
    MockMetagraph,
    MockModel,
    MockTransformer,
    MockCompressor
)
from tests.utils.env_setup import setup_test_environment
from tests.mocks.bittensor import mock_bt

@pytest.fixture(autouse=True)
def mock_config():
    """Mock the config module"""
    with patch('tplr.config.BUCKET_SECRETS', {
        "gradients": {
            "account_id": "test_account",
            "bucket_name": "test-bucket",
            "read": {
                "access_key_id": "test_read_key",
                "secret_access_key": "test_read_secret",
            },
            "write": {
                "access_key_id": "test_write_key",
                "secret_access_key": "test_write_secret",
            },
        },
        "dataset": {
            "account_id": "test_dataset_account",
            "bucket_name": "test-dataset-bucket",
            "read": {
                "access_key_id": "test_dataset_read_key",
                "secret_access_key": "test_dataset_read_secret",
            }
        }
    }), patch('tplr.config.client_config', {}):
        yield

@pytest.fixture(autouse=True)
def setup_mocks():
    """Setup global mocks"""
    with patch.dict('sys.modules', {'bittensor': mock_bt, 'bt': mock_bt}):
        yield

def pytest_configure(config):
    """Configure pytest with custom markers"""
    config.addinivalue_line("markers", "asyncio: mark test as requiring async")
    
    # Setup test environment
    setup_test_environment()

@pytest.fixture
def mock_wallet():
    """Provide a standard mock wallet"""
    return MockWallet()

@pytest.fixture
def mock_subtensor():
    """Provide a standard mock subtensor"""
    return MockSubtensor()

@pytest.fixture
def mock_metagraph():
    """Provide a standard mock metagraph"""
    return MockMetagraph()

@pytest.fixture
def mock_model():
    """Provide a standard mock model"""
    return MockModel()

@pytest.fixture
def mock_transformer():
    """Provide a standard mock transformer"""
    return MockTransformer()

@pytest.fixture
def mock_compressor():
    """Provide a standard mock compressor"""
    return MockCompressor()

@pytest.fixture
async def mock_comms():
    """Provide a standard mock comms"""
    return MockComms()

@pytest.fixture
def mock_chain():
    """Provide a standard mock chain"""
    return MockChain()

@pytest.fixture
def test_data_dir(tmp_path):
    """Provide a temporary directory for test data"""
    return tmp_path / "test_data"
=======
# ruff: noqa

# Register the asyncio marker
def pytest_configure(config):
    config.addinivalue_line("markers", "asyncio: mark test as requiring async")


import pytest
import torch
import tplr.comms as comms_module
import tplr.compress as compress
from types import SimpleNamespace
import tplr.logging


# Dummy wallet and other objects (adjust based on your actual code structure)
class DummyWallet:
    def __init__(self):
        # Simulate a wallet with the required property.
        self.hotkey = SimpleNamespace(ss58_address="dummy_address")


class DummyConfig:
    def __init__(self):
        self.netuid = 1
        self.device = "cpu"  # Add device attribute if needed by your tests


class DummyHParams:
    active_check_interval = 60
    recent_windows = 5
    catch_up_threshold = 5
    catch_up_min_peers = 1
    catch_up_batch_size = 10
    catch_up_timeout = 300
    target_chunk = 512
    topk_compression = 3  # Expected number of indices will be 3 (min(3, totalk))


class DummyMetagraph:
    pass


@pytest.fixture
def model():
    # Create a simple dummy model for testing.
    return torch.nn.Sequential(torch.nn.Linear(10, 10))


# New fixture to supply totalks information for gradient compression.
@pytest.fixture
def totalks():
    # For a Linear layer: weight shape is (10, 10) so totalk = 10*10 = 100,
    # and bias shape is (10,) so totalk = 10.
    return {"0.weight": 100, "0.bias": 10}


@pytest.fixture
async def comms_instance():
    wallet = DummyWallet()
    config = DummyConfig()
    hparams = DummyHParams()
    metagraph = DummyMetagraph()

    # Initialize Comms as per production (see miner.py)
    comms = comms_module.Comms(
        wallet=wallet,
        save_location="/tmp",
        key_prefix="model",
        config=config,
        netuid=config.netuid,
        metagraph=metagraph,
        hparams=hparams,
        uid=0,
    )

    # Manually add transformer and compressor as production code expects them to be available later.
    transformer = compress.TransformDCT(None, target_chunk=hparams.target_chunk)
    compressor = compress.CompressDCT()

    # Set expected parameter shapes and totalks.
    # For example, assume a model with a Linear layer having weight shape (10, 10) and bias (10,)
    transformer.shapes = {"0.weight": (10, 10), "0.bias": (10,)}
    # When p.shape[0]==10, we want the value 10 to be returned (so totalk for weight = 10*10 = 100).
    transformer.shape_dict = {10: 10}
    transformer.totalks = {"0.weight": 100, "0.bias": 10}

    # Attach transformer/compressor to the comms instance.
    comms.transformer = transformer
    comms.compressor = compressor
    # Also attach totalks attribute (used in gather and catch-up) matching the base parameter names.
    comms.totalks = {"0.weight": 100, "0.bias": 10}

    return comms


@pytest.fixture(autouse=True)
def enable_tplr_logger_propagation():
    tplr.logging.logger.setLevel("INFO")
    tplr.logging.logger.propagate = True
>>>>>>> f5d08db3
<|MERGE_RESOLUTION|>--- conflicted
+++ resolved
@@ -1,4 +1,5 @@
-<<<<<<< HEAD
+# ruff: noqa
+
 """Global pytest fixtures"""
 import pytest
 from unittest.mock import patch
@@ -97,12 +98,6 @@
 def test_data_dir(tmp_path):
     """Provide a temporary directory for test data"""
     return tmp_path / "test_data"
-=======
-# ruff: noqa
-
-# Register the asyncio marker
-def pytest_configure(config):
-    config.addinivalue_line("markers", "asyncio: mark test as requiring async")
 
 
 import pytest
@@ -197,5 +192,4 @@
 @pytest.fixture(autouse=True)
 def enable_tplr_logger_propagation():
     tplr.logging.logger.setLevel("INFO")
-    tplr.logging.logger.propagate = True
->>>>>>> f5d08db3
+    tplr.logging.logger.propagate = True