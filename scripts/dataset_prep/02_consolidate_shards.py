--- conflicted
+++ resolved
@@ -15,13 +15,7 @@
 from tplr import comms, hparams, sharded_dataset
 
 
-<<<<<<< HEAD
 def tokens_handler(x: np.ndarray) -> int:
-=======
-def run_preprocessing(
-    data_root: str, seq_len: int, token_dtype: np.dtype, skip_validation: bool
-) -> bool:
->>>>>>> 50aacbc3
     """
     Takes the incoming numpy array and creates the sample_id
     corresponding to that array
@@ -143,7 +137,6 @@
 
     print(f"sample_ids.bin written in {time.perf_counter() - t1:.1f}s")
 
-<<<<<<< HEAD
     return
 
 
@@ -154,57 +147,7 @@
     Raises:
         ValueError: If sequence_length is invalid
     """
-=======
-    # ── 4. Integrity summary and validation ─────────────────────────────
-    if not skip_validation:
-        print("\n🔍  Verifying output files …")
-
-        def sha256_file(path: Path, chunk_bytes: int = 64 << 20) -> str:
-            h = hashlib.sha256()
-            with open(path, "rb") as f:
-                while chunk := f.read(chunk_bytes):
-                    h.update(chunk)
-            return h.hexdigest()
-
-        # Calculate checksums and counts
-        t_sha = sha256_file(tokens_file)
-        t_count = os.path.getsize(tokens_file) // np.dtype(token_dtype).itemsize
-        i_sha = sha256_file(ids_file)
-        i_count = os.path.getsize(ids_file) // np.dtype(np.uint64).itemsize
-
-        print(f"tokens.bin SHA-256     : {t_sha}  ({t_count:,} elems)")
-        print(f"sample_ids.bin SHA-256 : {i_sha}  ({i_count:,} elems)")
-
-        # Validation checks
-        checks = [
-            (t_sha, EXPECTED["tokens"]["sha256"], "tokens.bin sha256"),
-            (t_count, EXPECTED["tokens"]["elements"], "tokens.bin count"),
-            (i_sha, EXPECTED["sample_ids"]["sha256"], "sample_ids.bin sha256"),
-            (i_count, EXPECTED["sample_ids"]["elements"], "sample_ids.bin count"),
-        ]
-
-        all_ok = True
-        for actual, expect, label in checks:
-            ok = actual == expect
-            all_ok &= ok
-            print(f"{label:25}: {'PASS' if ok else 'FAIL'}")
-            if not ok:
-                print(f"  expected: {expect}")
-                print(f"  actual  : {actual}")
-
-        if all_ok:
-            print("\n✅  Preprocessing complete!")
-        else:
-            print("\n❌  Preprocessing failed validation!")
-
-        return all_ok
-    else:
-        print("✅ Skipping final validation for test run.")
-        return True
-
-
-def main():
->>>>>>> 50aacbc3
+
     parser = argparse.ArgumentParser(
         description="Create sample_ids.bin for each .npy shard",
         formatter_class=argparse.ArgumentDefaultsHelpFormatter,
@@ -225,7 +168,6 @@
         help="Data type used in the shards",
     )
 
-<<<<<<< HEAD
     # R2 arguments
     parser.add_argument(
         "--r2_bucket",
@@ -251,12 +193,6 @@
         "--r2_secret_access_key",
         default=os.getenv("R2_DATASET_WRITE_SECRET_ACCESS_KEY"),
         help="R2 secret access key",
-=======
-    parser.add_argument(
-        "--skip_validation",
-        action="store_true",
-        help="Skip the final SHA-256 and count validation. Only for testing purposes.",
->>>>>>> 50aacbc3
     )
 
     args = parser.parse_args()
@@ -275,13 +211,7 @@
     print(f"  • Skip Validation: {args.skip_validation}")
     print()
 
-<<<<<<< HEAD
     success = await run_preprocessing(args, args.seq_len, token_dtype)
-=======
-    success = run_preprocessing(
-        args.data_root, args.seq_len, token_dtype, args.skip_validation
-    )
->>>>>>> 50aacbc3
 
     if not success:
         exit(1)
