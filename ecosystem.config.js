--- conflicted
+++ resolved
@@ -12,58 +12,17 @@
                 ...process.env,
                 PROJECT_NAME: PROJECT_NAME
             },
-<<<<<<< HEAD
-            args: `--wallet.name Bistro --wallet.hotkey M1 --device cuda:2 --subtensor.network ws://127.0.0.1:9945 --netuid 1 --use_wandb --project "${PROJECT_NAME}" --local`
-=======
             args: `--wallet.name Bistro --wallet.hotkey M3 --device cuda:3 --subtensor.network local --netuid 2 --use_wandb --project "${PROJECT_NAME}"`
->>>>>>> f5d08db3
         },
         {
             name: "TM2",
-            script: "neurons/miner.py",
-<<<<<<< HEAD
-            interpreter: "python3",
-            env: {
-                ...process.env,
-                PROJECT_NAME: PROJECT_NAME
-            },
-            args: `--wallet.name Bistro --wallet.hotkey M2 --device cuda:3 --subtensor.network ws://127.0.0.1:9945 --netuid 1 --use_wandb --project "${PROJECT_NAME}" --local`
-        },
-        {
-            name: "TM3",
             script: "neurons/miner.py",
             interpreter: "python3",
             env: {
                 ...process.env,
                 PROJECT_NAME: PROJECT_NAME
             },
-            args: `--wallet.name Bistro --wallet.hotkey M3 --device cuda:4 --subtensor.network ws://127.0.0.1:9945 --netuid 1 --use_wandb --project "${PROJECT_NAME}" --local`
-        },
-        {
-            name: "TM4",
-            script: "neurons/miner.py",
-            interpreter: "python3",
-            env: {
-                ...process.env,
-                PROJECT_NAME: PROJECT_NAME
-            },
-            args: `--wallet.name Bistro --wallet.hotkey M4 --device cuda:5 --subtensor.network ws://127.0.0.1:9945 --netuid 1 --use_wandb --project "${PROJECT_NAME}"--local`
-        },
-        {
-            name: "TM5",
-            script: "neurons/miner.py",
-=======
->>>>>>> f5d08db3
-            interpreter: "python3",
-            env: {
-                ...process.env,
-                PROJECT_NAME: PROJECT_NAME
-            },
-<<<<<<< HEAD
-            args: `--wallet.name Bistro --wallet.hotkey M5 --device cuda:6 --subtensor.network ws://127.0.0.1:9945 --netuid 1 --use_wandb --project "${PROJECT_NAME}" --local`
-=======
             args: `--wallet.name Bistro --wallet.hotkey M2 --device cuda:1 --subtensor.network local --netuid 2 --use_wandb --project "${PROJECT_NAME}"`
->>>>>>> f5d08db3
         },
         {
             name: "TV1",
@@ -73,11 +32,7 @@
                 ...process.env,
                 PROJECT_NAME: PROJECT_NAME
             },
-<<<<<<< HEAD
-            args: `--wallet.name Bistro --wallet.hotkey V1 --device cuda:1 --subtensor.network ws://127.0.0.1:9945 --netuid 1 --use_wandb --project "${PROJECT_NAME}" --local`
-=======
             args: `--wallet.name Bistro --wallet.hotkey V1 --device cuda:2 --subtensor.network local --netuid 2 --use_wandb --project "${PROJECT_NAME}" --store-gathers`
->>>>>>> f5d08db3
         }
         // {
         //     name: "TA1",
