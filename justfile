# Default recipe to run when just is called without arguments
default:
    @just --list

# Run ruff check with auto-fix and format
lint:
    ruff check --fix .
    ruff format .

# Run both check and format in a single command
fix: lint

# Run the application and monitor with PM2
test-run:
    ./scripts/start.sh

# Install package in development mode using uv package manager
dev:
    uv pip install -e ".[dev]"

# Run all tests with verbose output
test:
    uv run pytest -sv

<<<<<<< HEAD
# Run specific test file
test-file file:
    uv run pytest -sv {{file}}

# Run tests with coverage
test-cov:
    uv run pytest -sv --cov=src --cov-report=term-missing

# Run tests in parallel
# Do not use this . Current test have weird async behaviour 
# and it breaks when you try to run this
test-parallel:
    uv run pytest -sv -n auto

# Run tests matching a specific pattern
test-k pattern:
    uv run pytest -sv -k "{{pattern}}"
=======
bistro:
    ps aux | grep Bistro
>>>>>>> b3a6ba70
<|MERGE_RESOLUTION|>--- conflicted
+++ resolved
@@ -22,7 +22,6 @@
 test:
     uv run pytest -sv
 
-<<<<<<< HEAD
 # Run specific test file
 test-file file:
     uv run pytest -sv {{file}}
@@ -40,7 +39,6 @@
 # Run tests matching a specific pattern
 test-k pattern:
     uv run pytest -sv -k "{{pattern}}"
-=======
+
 bistro:
-    ps aux | grep Bistro
->>>>>>> b3a6ba70
+    ps aux | grep Bistro