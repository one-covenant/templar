# The MIT License (MIT)
# © 2025 tplr.ai

# Permission is hereby granted, free of charge, to any person obtaining a copy of this software and associated
# documentation files (the "Software"), to deal in the Software without restriction, including without limitation
# the rights to use, copy, modify, merge, publish, distribute, sublicense, and/or sell copies of the Software,
# and to permit persons to whom the Software is furnished to do so, subject to the following conditions:

# The above copyright notice and this permission notice shall be included in all copies or substantial portions of
# the Software.

# THE SOFTWARE IS PROVIDED "AS IS", WITHOUT WARRANTY OF ANY KIND, EXPRESS OR IMPLIED, INCLUDING BUT NOT LIMITED TO
# THE WARRANTIES OF MERCHANTABILITY, FITNESS FOR A PARTICULAR PURPOSE AND NONINFRINGEMENT. IN NO EVENT SHALL
# THE AUTHORS OR COPYRIGHT HOLDERS BE LIABLE FOR ANY CLAIM, DAMAGES OR OTHER LIABILITY, WHETHER IN AN ACTION
# OF CONTRACT, TORT OR OTHERWISE, ARISING FROM, OUT OF OR IN CONNECTION WITH THE SOFTWARE OR THE USE OR OTHER
# DEALINGS IN THE SOFTWARE.

# ruff: noqa
# pylint: disable=all
# mypy: ignore-errors
# type: ignore

<<<<<<< HEAD

__version__ = "0.2.49"
=======
__version__ = "0.2.60"
>>>>>>> ff7b29b1


from .logging import logger, debug

# Then import other modules
from .schemas import *
from .storage import *
from .compress import *
from .peer_manager import *
from .chain_sync import *
from .comms import *
from .dataset import *
from .evaluation import *
from .neurons import *
from .r2_dataset import *
from .hparams import *
<<<<<<< HEAD
from .wandb import initialize_wandb
=======
from .logging import *
from .schemas import *
from .wandb import initialize_wandb
from .metrics import *
>>>>>>> ff7b29b1
<|MERGE_RESOLUTION|>--- conflicted
+++ resolved
@@ -20,12 +20,7 @@
 # mypy: ignore-errors
 # type: ignore
 
-<<<<<<< HEAD
-
-__version__ = "0.2.49"
-=======
-__version__ = "0.2.60"
->>>>>>> ff7b29b1
+__version__ = "0.2.61tty"
 
 
 from .logging import logger, debug
@@ -42,11 +37,5 @@
 from .neurons import *
 from .r2_dataset import *
 from .hparams import *
-<<<<<<< HEAD
 from .wandb import initialize_wandb
-=======
-from .logging import *
-from .schemas import *
-from .wandb import initialize_wandb
-from .metrics import *
->>>>>>> ff7b29b1
+from .metrics import *