# The MIT License (MIT)
# © 2025 tplr.ai

# Permission is hereby granted, free of charge, to any person obtaining a copy of this software and associated
# documentation files (the "Software"), to deal in the Software without restriction, including without limitation
# the rights to use, copy, modify, merge, publish, distribute, sublicense, and/or sell copies of the Software,
# and to permit persons to whom the Software is furnished to do so, subject to the following conditions:

# The above copyright notice and this permission notice shall be included in all copies or substantial portions of
# the Software.

# THE SOFTWARE IS PROVIDED "AS IS", WITHOUT WARRANTY OF ANY KIND, EXPRESS OR IMPLIED, INCLUDING BUT NOT LIMITED TO
# THE WARRANTIES OF MERCHANTABILITY, FITNESS FOR A PARTICULAR PURPOSE AND NONINFRINGEMENT. IN NO EVENT SHALL
# THE AUTHORS OR COPYRIGHT HOLDERS BE LIABLE FOR ANY CLAIM, DAMAGES OR OTHER LIABILITY, WHETHER IN AN ACTION
# OF CONTRACT, TORT OR OTHERWISE, ARISING FROM, OUT OF OR IN CONNECTION WITH THE SOFTWARE OR THE USE OR OTHER
# DEALINGS IN THE SOFTWARE.

# ruff: noqa
# pylint: disable=all
# mypy: ignore-errors
# type: ignore

<<<<<<< HEAD
__version__ = "0.2.33rtdey"
=======
__version__ = "0.2.39"
>>>>>>> d9952329

# Import package.
from .chain import *
from .comms import *
from .compress import *
from .dataset import *
from .neurons import *
from .r2_dataset import *
from .hparams import *
from .logging import *
from .schemas import *
from .metrics import *
from .wandb import initialize_wandb<|MERGE_RESOLUTION|>--- conflicted
+++ resolved
@@ -20,11 +20,7 @@
 # mypy: ignore-errors
 # type: ignore
 
-<<<<<<< HEAD
-__version__ = "0.2.33rtdey"
-=======
-__version__ = "0.2.39"
->>>>>>> d9952329
+__version__ = "0.2.39rtdey"
 
 # Import package.
 from .chain import *
