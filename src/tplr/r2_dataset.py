--- conflicted
+++ resolved
@@ -304,7 +304,6 @@
             cfg = rng.choice(sorted_keys)
             meta = configs_data[cfg]
             max_row = meta["num_rows"] - num_rows_per_page
-<<<<<<< HEAD
             row = 0 if max_row <= 0 else int(rng.integers(0, max_row))
             core_pages.append((str(cfg), row, meta["split"]))
 
@@ -354,23 +353,6 @@
             f"[R2DatasetLoader] rank={rank}/{world_size-1} → "
             f"{len(all_rank_pages)} pages "
             f"(core: {len(core_pages)}, rank-specific: {len(rank_specific_pages[:remaining_slots])})"
-=======
-            if max_row <= 0:  # skip shards that are too small
-                continue
-            row = int(rng.integers(0, max_row))
-            pg = (str(cfg), row, meta["split"])
-            if pg not in seen:  # de-dupe globally
-                seen.add(pg)
-                all_pages.append(pg)
-
-        # stride assignment → rank-k gets indices k, k+world_size, …
-        pages_for_rank = all_pages[rank::world_size][:n_pages]
-
-        _log.info(
-            f"[R2DatasetLoader] rank={rank}/{world_size - 1} → "  # 0-based upper-bound
-            f"{len(pages_for_rank)} pages "
-            f"{[f'{c}:{r}' for c, r, _ in pages_for_rank]}"
->>>>>>> efac992c
         )
 
         return all_rank_pages
