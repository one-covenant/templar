--- conflicted
+++ resolved
@@ -1,5 +1,3 @@
-<<<<<<< HEAD
-=======
 # The MIT License (MIT)
 # © 2025 tplr.ai
 
@@ -16,7 +14,6 @@
 # THE AUTHORS OR COPYRIGHT HOLDERS BE LIABLE FOR ANY CLAIM, DAMAGES OR OTHER LIABILITY, WHETHER IN AN ACTION
 # OF CONTRACT, TORT OR OTHERWISE, ARISING FROM, OUT OF OR IN CONNECTION WITH THE SOFTWARE OR THE USE OR OTHER
 # DEALINGS IN THE SOFTWARE.
->>>>>>> 41472ccc
 # type: ignore
 import os
 import re
@@ -811,58 +808,6 @@
             # Retry after a short delay
             await asyncio.sleep(0.1)
 
-    # async def _store_gradient_data(
-    #     self,
-    #     uid: str,
-    #     window: int,
-    #     global_step: int,
-    #     state_dict_resp: dict,
-    #     global_step_resp: int,
-    # ):
-    #     """Separate async function to handle gradient storage"""
-    #     try:
-    #         stored_state_dict = {}
-    #         for key, value in state_dict_resp.items():
-    #             if isinstance(value, torch.Tensor):
-    #                 stored_state_dict[key] = value.cpu()
-    #             else:
-    #                 stored_state_dict[key] = value
-
-    #         gradient_data = {
-    #             "state_dict": stored_state_dict,
-    #             "metadata": {
-    #                 "uid": uid,
-    #                 "window": window,
-    #                 "global_step": global_step_resp,
-    #                 "timestamp": time.time(),
-    #                 "version": __version__,
-    #             },
-    #         }
-
-    #         # Create temporary file
-    #         temp_file = os.path.join(
-    #             self.temp_dir, f"gradient_{uid}_{window}_{global_step}.npz"
-    #         )
-
-    #         np.savez_compressed(temp_file, **gradient_data)
-    #         key = f"gathers/{__version__}/{uid}/{window}/{global_step}.npz"
-
-    #         # Create separate tasks for upload and cleanup
-    #         upload_task = asyncio.create_task(
-    #             self.s3_put_object(key=key, file_path=temp_file)
-    #         )
-
-    #         # Schedule cleanup to run after upload completes
-    #         upload_task.add_done_callback(
-    #             lambda _: asyncio.create_task(self._cleanup_temp_file(temp_file))
-    #         )
-
-    #     except Exception as e:
-    #         tplr.logger.warning(f"Failed to store gradient from UID {uid}: {e}")
-    #         # Ensure cleanup happens even on error
-    #         if "temp_file" in locals():
-    #             asyncio.create_task(self._cleanup_temp_file(temp_file))
-
     async def gather(
         self,
         my_uid: str,
@@ -874,7 +819,6 @@
         totalks: dict,
         local: bool = True,
         stale_retention: int = 10,
-        store_gathers: bool = False,  # Parameter for storing gathered gradients
     ) -> Optional[SimpleNamespace]:
         """Gather operation with individual gradient normalization and connection management."""
         start_time = time.time()
@@ -885,139 +829,11 @@
         )
         tplr.logger.debug(f"Target UIDs for gathering: {uids}")
 
-<<<<<<< HEAD
-        # Put own state if provided
-        if state_dict is not None:
-            tplr.logger.debug(f"Putting own state dict for UID {my_uid}")
-            processed_state_dict = {}
-            for k, v in state_dict.items():
-                if isinstance(v, torch.Tensor):
-                    processed_state_dict[k] = v.to(device)
-                else:
-                    processed_state_dict[k] = v
-            await self.put(
-                state_dict=processed_state_dict,
-                uid=str(my_uid),
-                window=window,
-                key=key,
-                global_step=global_step,
-                local=local,
-                stale_retention=stale_retention,
-            )
-            upload_size = sum(
-                tensor.element_size() * tensor.nelement()
-                for tensor in processed_state_dict.values()
-                if isinstance(tensor, torch.Tensor)
-            )
-            metrics["upload_bytes"] += upload_size
-            tplr.logger.debug(f"Uploaded {upload_size} bytes of own state")
-
-        await asyncio.sleep(0.1)
-
-        # Initialize variables
-=======
->>>>>>> 41472ccc
         aggregated_state_dict = {}
         valid_uids = []
         skipped_uids = []  # Retain UIDs that are skipped.
         global_steps = []
 
-<<<<<<< HEAD
-        # Process UIDs in batches to manage connections
-        BATCH_SIZE = 20
-        for i in range(0, len(uids), BATCH_SIZE):
-            batch_uids = uids[i : i + BATCH_SIZE]
-
-            async with self.client_semaphore:
-                # Prepare gather tasks for batch
-                batch_tasks = [
-                    self.get_with_retry(
-                        uid=uid,
-                        window=window,
-                        key=key,
-                        timeout=timeout
-                        // (len(uids) // BATCH_SIZE + 1),  # Adjust timeout per batch
-                        local=local,
-                        stale_retention=stale_retention,
-                    )
-                    for uid in batch_uids
-                ]
-
-                # Process batch responses
-                try:
-                    batch_responses = await asyncio.gather(
-                        *batch_tasks, return_exceptions=True
-                    )
-
-                    for uid, response in zip(batch_uids, batch_responses):
-                        if isinstance(response, Exception):
-                            tplr.logger.debug(
-                                f"Error getting response from UID {uid}: {str(response)}"
-                            )
-                            continue
-
-                        if response is None:
-                            tplr.logger.debug(f"No data received from UID {uid}")
-                            continue
-
-                        try:
-                            state_dict_resp, global_step_resp = response
-                            tplr.logger.debug(
-                                f"Received state dict and global step {global_step_resp} from UID {uid}"
-                            )
-                        except (TypeError, ValueError) as e:
-                            tplr.logger.debug(
-                                f"Invalid response format from UID {uid}: {e}"
-                            )
-                            continue
-
-                        if state_dict_resp is None:
-                            tplr.logger.debug(f"Empty state dict from UID {uid}")
-                            continue
-
-                        # # Store raw gradients if enabled
-                        # if store_gathers:
-                        #     asyncio.create_task(
-                        #         self._store_gradient_data(
-                        #             uid=uid,
-                        #             window=window,
-                        #             global_step=global_step,
-                        #             state_dict_resp=state_dict_resp,
-                        #             global_step_resp=global_step_resp,
-                        #         )
-                        #     )
-
-                        # Process tensors (keeping existing normalization logic)
-                        for param_name, tensor in state_dict_resp.items():
-                            if isinstance(tensor, torch.Tensor):
-                                if param_name.endswith("vals"):
-                                    tensor = tensor.to(device)
-                                    norm = torch.norm(tensor)
-                                    normalized = tensor / (norm + 1e-8)
-                                    if param_name not in aggregated_state_dict:
-                                        aggregated_state_dict[param_name] = []
-                                    aggregated_state_dict[param_name].append(normalized)
-                                else:
-                                    if param_name not in aggregated_state_dict:
-                                        aggregated_state_dict[param_name] = []
-                                    aggregated_state_dict[param_name].append(
-                                        tensor.to(device)
-                                    )
-                                metrics["download_bytes"] += (
-                                    tensor.element_size() * tensor.nelement()
-                                )
-
-                        valid_uids.append(uid)
-                        global_steps.append(global_step_resp)
-
-                except Exception as e:
-                    tplr.logger.error(
-                        f"Error processing batch {i}-{i + BATCH_SIZE}: {str(e)}"
-                    )
-                    continue
-
-        # If no valid responses, return None
-=======
         async with self.client_semaphore:
             batch_tasks = [
                 self.get_with_retry(
@@ -1117,28 +933,16 @@
             except Exception as e:
                 tplr.logger.error(f"Error processing uid batch: {str(e)}")
 
->>>>>>> 41472ccc
         if not valid_uids:
             tplr.logger.info("No valid gradients received from any UID")
             return None
 
         total_time = time.time() - start_time
-<<<<<<< HEAD
-        tplr.logger.debug(
-            f"Gather operation completed in {total_time:.2f}s. "
-            f"Success rate: {len(valid_uids)}/{len(uids)}, "
-            f"Upload: {metrics['upload_bytes']} bytes, "
-            f"Download: {metrics['download_bytes']} bytes"
-        )
-
-        # Create result namespace
-=======
         tplr.logger.info(
             f"Gather completed in {total_time:.2f}s. Success rate: {len(valid_uids)}/{len(uids)}, "
             f"Upload: {metrics['upload_bytes']} bytes, Download: {metrics['download_bytes']} bytes"
         )
 
->>>>>>> 41472ccc
         result = SimpleNamespace(
             time=total_time,
             upload_bytes=metrics["upload_bytes"],
@@ -1149,10 +953,6 @@
             global_steps=global_steps,
             skipped_uids=skipped_uids,
         )
-<<<<<<< HEAD
-
-=======
->>>>>>> 41472ccc
         return result
 
     async def _cleanup_temp_file(self, file_path: str):
@@ -1384,11 +1184,7 @@
             if checkpoints:
                 # choose the last modified checkpoint
                 latest = max(checkpoints, key=lambda x: x["modified"])
-<<<<<<< HEAD
-                checkpoint_data = torch.load(latest["path"])
-=======
                 checkpoint_data = torch.load(latest["path"], weights_only=True)
->>>>>>> 41472ccc
                 return checkpoint_data, latest["window"]
             else:
                 return None
@@ -1447,10 +1243,7 @@
         device: str,
         peers: list,
         uid: str,
-<<<<<<< HEAD
-=======
         totalks: dict,
->>>>>>> 41472ccc
     ) -> tuple[
         bool, dict, int, torch.optim.Optimizer, torch.optim.lr_scheduler._LRScheduler
     ]:
@@ -1494,11 +1287,8 @@
                 )
                 return False, {}, 0, optimizer, scheduler
 
-<<<<<<< HEAD
-=======
             # Instead of computing global_step from the entire training period,
             # compute window_difference as the number of missed windows.
->>>>>>> 41472ccc
             window_difference = current_window - checkpoint_current_window
             global_step = current_window - checkpoint_start_window
 
@@ -1507,13 +1297,8 @@
                 f"local_current={current_window}, window_diff={window_difference}, global_step={global_step}"
             )
 
-<<<<<<< HEAD
-            # 2) Sync scheduler with global_step if needed
-            steps_needed = global_step - scheduler.last_epoch
-=======
             # 2) Sync scheduler with the missing window count (only catch-up missed windows)
             steps_needed = window_difference
->>>>>>> 41472ccc
             if steps_needed > 0:
                 tplr.logger.info(
                     f"Syncing optimizer/scheduler by stepping {steps_needed} times…"
@@ -1535,11 +1320,7 @@
             tplr.logger.info(f"Performing catch-up for {window_difference} windows…")
 
             # 4) Option: Parallel gather in batches, but apply in ascending order
-<<<<<<< HEAD
-            BATCH_SIZE = 5  # tweak based on memory/time constraints
-=======
             BATCH_SIZE = 20  # tweak based on memory/time constraints
->>>>>>> 41472ccc
             windows_to_catch_up = range(
                 checkpoint_current_window + 1, current_window + 1
             )
@@ -1550,10 +1331,6 @@
                 # Launch gathers in parallel
                 tasks = [
                     self.gather(
-<<<<<<< HEAD
-                        state_dict={},
-=======
->>>>>>> 41472ccc
                         my_uid=uid,
                         uids=peers,
                         window=w,
@@ -1562,16 +1339,11 @@
                         device=device,
                         local=False,
                         stale_retention=100,
-<<<<<<< HEAD
-                        global_step=global_step,
-=======
                         totalks=totalks,
->>>>>>> 41472ccc
                     )
                     for w in batch_windows
                 ]
                 batch_results = await asyncio.gather(*tasks)
-<<<<<<< HEAD
 
                 # Store results in dict so we can apply them in correct ascending order
                 gathered_data = dict(zip(batch_windows, batch_results))
@@ -1585,21 +1357,6 @@
                         )
                         continue
 
-=======
-
-                # Store results in dict so we can apply them in correct ascending order
-                gathered_data = dict(zip(batch_windows, batch_results))
-
-                # 5) Apply each window's updates in ascending order
-                for w in sorted(gathered_data.keys()):
-                    gather_result = gathered_data[w]
-                    if not gather_result:
-                        tplr.logger.info(
-                            f"No valid gather data for window {w}, skipping."
-                        )
-                        continue
-
->>>>>>> 41472ccc
                     # Build param updates
                     param_updates = {}
                     for n, p in model.named_parameters():
@@ -1681,190 +1438,6 @@
                 if validator_bucket is None:
                     tplr.logger.warning(
                         "No highest staked validator bucket found. Retrying in 10 seconds."
-<<<<<<< HEAD
-                    )
-                    await asyncio.sleep(10)
-                    continue
-
-                tplr.logger.info(
-                    f"Attempting to fetch start_window from UID {validator_uid} bucket {validator_bucket.name}"
-                )
-
-                # Fetch 'start_window.json' using s3_get_object
-                start_window_data = await self.s3_get_object(
-                    key=f"start_window_v{__version__}.json", bucket=validator_bucket
-                )
-                if start_window_data is not None:
-                    # Check if start_window_data is already a dict
-                    if isinstance(start_window_data, dict):
-                        start_window_json = start_window_data
-                    else:
-                        # If it's bytes, decode and load JSON
-                        start_window_json = json.loads(
-                            start_window_data.decode("utf-8")
-                        )
-
-                    start_window = start_window_json["start_window"]
-                    tplr.logger.info(f"Fetched start_window: {start_window}")
-                    return start_window
-
-                tplr.logger.warning(
-                    "start_window.json not found or empty. Retrying in 10 seconds."
-                )
-                await asyncio.sleep(10)
-            except Exception as e:
-                tplr.logger.error(f"Error fetching start_window: {e}")
-                await asyncio.sleep(10)
-
-    async def save_checkpoint(
-        self,
-        model,
-        optimizer,
-        scheduler,
-        momentum,
-        global_step,
-        current_window,
-        start_window,
-    ):
-        """Save checkpoint to R2 and local storage"""
-        checkpoint_data = {
-            "model_state_dict": {
-                k: v.cpu().clone() for k, v in model.state_dict().items()
-            },
-            "optimizer_state_dict": {
-                k: v.cpu().clone() if torch.is_tensor(v) else v
-                for k, v in optimizer.state_dict().items()
-            },
-            "scheduler_state_dict": scheduler.state_dict(),
-            "momentum": {k: v.cpu().clone() for k, v in momentum.items()},
-            "start_window": start_window,
-            "current_window": current_window,
-        }
-
-        # save locally
-        await self.put(
-            state_dict=checkpoint_data,
-            uid=str(self.uid),
-            window=current_window,
-            key="checkpoint",
-            global_step=global_step,
-            local=True,
-        )
-
-        # upload to R2
-        await self.put(
-            state_dict=checkpoint_data,
-            uid=str(self.uid),
-            window=current_window,
-            key="checkpoint",
-            global_step=global_step,
-            local=False,
-        )
-
-        return True
-
-    async def _gather_window_batch(
-        self,
-        batch_windows: List[int],
-        uid: str,
-        peers: List[int],
-        device: str,
-        global_step: int,
-    ) -> Dict[int, SimpleNamespace]:
-        """Gather gradients for multiple windows in parallel."""
-        try:
-            gather_tasks = [
-                self.gather(
-                    state_dict={},
-                    my_uid=uid,
-                    uids=peers,
-                    window=w,
-                    key="gradient",
-                    timeout=30,
-                    device=device,
-                    local=False,
-                    stale_retention=100,
-                    global_step=global_step,
-                )
-                for w in batch_windows
-            ]
-
-            # Wait for all gather tasks to complete
-            batch_results = await asyncio.gather(*gather_tasks, return_exceptions=True)
-
-            # Filter out exceptions and create window->result mapping
-            result_dict = {w: None for w in batch_windows}  # Initialize with None
-            for window, result in zip(batch_windows, batch_results):
-                if not isinstance(result, Exception) and result is not None:
-                    result_dict[window] = result
-
-            return result_dict
-
-        except Exception as e:
-            tplr.logger.error(
-                f"Failed to gather window batch {batch_windows}: {str(e)}"
-            )
-            return {
-                w: None for w in batch_windows
-            }  # Return dict with None values on failure
-
-    async def _apply_gathered_gradients(
-        self,
-        gather_result,
-        model: LlamaForCausalLM,
-        optimizer: SGD,
-        scheduler: SequentialLR,
-        transformer: TransformDCT,
-        compressor: CompressDCT,
-        device: str,
-        window: int,
-        global_step: int,
-    ) -> Tuple[bool, int]:
-        """Apply gathered gradients to model parameters.
-
-        Args:
-            gather_result: Gathered gradient data
-            model: The model to update
-            optimizer: SGD optimizer
-            scheduler: Learning rate scheduler
-            transformer: DCT transformer
-            compressor: Gradient compressor
-            device: Computing device
-            window: Current window number
-            global_step: Global step counter
-
-        Returns:
-            Tuple[bool, int]: (success, new_global_step)
-        """
-        try:
-            if not gather_result or not gather_result.state_dict:
-                return False, global_step
-
-            model.train()
-            optimizer.zero_grad()
-            model.zero_grad()
-
-            # Apply gradients
-            for n, p in model.named_parameters():
-                idxs = getattr(gather_result.state_dict, f"{n}idxs", None)
-                vals = getattr(gather_result.state_dict, f"{n}vals", None)
-
-                if idxs is not None and vals is not None:
-                    if not isinstance(idxs, (list, tuple)):
-                        idxs = [idxs]
-                    if not isinstance(vals, (list, tuple)):
-                        vals = [vals]
-
-                    new_grad = transformer.decode(
-                        compressor.batch_decompress(
-                            p.to(device),
-                            idxs,
-                            vals,
-                            transformer.shapes[n],
-                            transformer.totalks[n],
-                        )
-                    )
-=======
                     )
                     await asyncio.sleep(10)
                     continue
@@ -2046,7 +1619,6 @@
                             transformer.totalks[n],
                         )
                     )
->>>>>>> 41472ccc
                     if p.grad is None:
                         p.grad = new_grad
                     else:
@@ -2070,19 +1642,11 @@
 
     async def check_and_perform_catch_up(
         self,
-<<<<<<< HEAD
-        model: LlamaForCausalLM,
-        optimizer: SGD,
-        scheduler: SequentialLR,
-        transformer: TransformDCT,
-        compressor: CompressDCT,
-=======
         model: "LlamaForCausalLM",
         optimizer: SGD,
         scheduler: SequentialLR,
         transformer: "TransformDCT",
         compressor: "CompressDCT",
->>>>>>> 41472ccc
         current_window: int,
         sync_window: int,
         device: str,
@@ -2090,12 +1654,8 @@
         uid: str,
         global_step: int,
         hparams,
-<<<<<<< HEAD
-    ) -> Tuple[bool, int, torch.optim.Optimizer, torch.optim.lr_scheduler._LRScheduler]:
-=======
         totalks: dict,  # totalks dictionary passed along
     ) -> Tuple[bool, int, SGD, SequentialLR]:
->>>>>>> 41472ccc
         window_gap = current_window - sync_window
 
         if window_gap <= hparams.catch_up_threshold:
@@ -2109,40 +1669,25 @@
         tplr.logger.info(f"Initiating catch-up for {window_gap} windows")
 
         try:
-<<<<<<< HEAD
-            # Process windows in batches
-=======
             # Process windows in batches.
->>>>>>> 41472ccc
             for i in range(
                 sync_window + 1, current_window + 1, hparams.catch_up_batch_size
             ):
                 batch_end = min(i + hparams.catch_up_batch_size, current_window + 1)
                 batch_windows = list(range(i, batch_end))
 
-<<<<<<< HEAD
-                # Check timeout
-=======
->>>>>>> 41472ccc
                 if time.time() - catch_up_start > hparams.catch_up_timeout:
                     tplr.logger.warning("Catch-up exceeded maximum time")
                     return False, global_step, optimizer, scheduler
 
                 try:
-<<<<<<< HEAD
-                    # Use asyncio.wait_for to handle timeout for gather operation
-=======
->>>>>>> 41472ccc
                     gathered_data = await asyncio.wait_for(
                         self._gather_window_batch(
                             batch_windows=batch_windows,
                             uid=uid,
                             peers=peers,
                             device=device,
-<<<<<<< HEAD
-=======
                             totalks=totalks,
->>>>>>> 41472ccc
                             global_step=global_step,
                         ),
                         timeout=max(
@@ -2150,21 +1695,11 @@
                             hparams.catch_up_timeout - (time.time() - catch_up_start),
                         ),
                     )
-<<<<<<< HEAD
-
-                    # Verify gathered_data is a dict
-=======
->>>>>>> 41472ccc
                     if not isinstance(gathered_data, dict):
                         raise TypeError(
                             f"Expected dict from _gather_window_batch, got {type(gathered_data)}"
                         )
-<<<<<<< HEAD
-
-                    # Apply updates in order
-=======
                     # Apply updates in ascending order.
->>>>>>> 41472ccc
                     for w in sorted(gathered_data.keys()):
                         success, new_global_step = await self._apply_gathered_gradients(
                             gather_result=gathered_data[w],
@@ -2177,10 +1712,6 @@
                             window=w,
                             global_step=global_step,
                         )
-<<<<<<< HEAD
-
-=======
->>>>>>> 41472ccc
                         if success:
                             global_step = new_global_step
 
@@ -2199,9 +1730,6 @@
 
         except Exception as e:
             tplr.logger.error(f"Catch-up failed: {str(e)}")
-<<<<<<< HEAD
-            return False, global_step, optimizer, scheduler
-=======
             return False, global_step, optimizer, scheduler
 
     def check_compressed_indices(
@@ -2284,5 +1812,4 @@
             if idx_int < 0 or idx_int >= totalk:
                 raise ValueError(
                     f"[{param_name}] Index {idx_int} out of bounds (totalk = {totalk})"
-                )
->>>>>>> 41472ccc
+                )